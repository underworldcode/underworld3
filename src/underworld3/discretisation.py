--- conflicted
+++ resolved
@@ -588,8 +588,16 @@
         The mesh dimensionality.
         """
         return self.dm.getCoordinateDim()
-
-<<<<<<< HEAD
+      
+    @property
+    def element(self) -> dict:
+        """
+        The element information of the mesh (no mixed meshes in uw3) so this
+        applies to every cell of the `mesh dmplex object`
+        """
+
+        return self._element
+
     def view(self, level=0):
         '''
         Displays mesh information at different levels.
@@ -600,18 +608,7 @@
             The display level. 
             0, for basic mesh information (variables and boundaries), while level=1 displays detailed mesh information (including PETSc information)
         '''
-=======
-    @property
-    def element(self) -> dict:
-        """
-        The element information of the mesh (no mixed meshes in uw3) so this
-        applies to every cell of the `mesh dmplex object`
-        """
-
-        return self._element
-
-    def view(self):
->>>>>>> 8d6c94be
+
 
         import numpy as np
         if level==0:
@@ -700,7 +697,6 @@
                     flush=True,
                 )
 
-<<<<<<< HEAD
             if uw.mpi.rank == 0:
                 print(f"| -------------------------------- |")
                 print("\n", flush=True)
@@ -708,9 +704,7 @@
             ## Information on the mesh DM
             # self.dm.view()
             print(f"Use view(1) to view detailed mesh information.\n")
-=======
-        ii = uw.utilities.gather_data(np.array([i]), dtype="int")
->>>>>>> 8d6c94be
+
 
         elif level==1:
             if uw.mpi.rank == 0:
@@ -1727,11 +1721,8 @@
 
         self._indexCoords = PIC_coords.copy()
         self._index = uw.kdtree.KDTree(self._indexCoords)
-<<<<<<< HEAD
         self._indexMap = numpy.array(PIC_cellid, dtype=numpy.int64)
-=======
         self._index.build_index()
-        self._indexMap = numpy.array(PIC_cellid.copy(), dtype=numpy.int64)
 
         # We don't need an indexMap for this one because there is only one point per cell
         # and the returned kdtree value IS the index.
@@ -1739,7 +1730,6 @@
 
         self._centroid_index = uw.kdtree.KDTree(self._get_coords_for_basis(0, False))
         self._centroid_index.build_index()
->>>>>>> 8d6c94be
 
         tempSwarm.restoreField("DMSwarmPIC_coor")
         tempSwarm.restoreField("DMSwarm_cellid")  #
@@ -2057,13 +2047,9 @@
         self._build_kd_tree_index()
 
         if len(coords) > 0:
-<<<<<<< HEAD
             dist, closest_points = self._index.query(coords, k=1)
             if np.any(closest_points > self._index.n):
                 raise RuntimeError("An error was encountered attempting to find the closest cells to the provided coordinates.") 
-=======
-            closest_points, dist2, found = self._index.find_closest_point(coords)
->>>>>>> 8d6c94be
         else:
             return np.zeros((0,))
 
@@ -2071,12 +2057,6 @@
         # still are allocated a nearby element by this distance-only check.
 
         cells = self._indexMap[closest_points]
-<<<<<<< HEAD
-        #invalid = (
-        #    dist > 0.1 * self._radii[cells] ** 2  # 2.5 * self._search_lengths[cells]
-        #)  # 0.25 * self._radii[cells] ** 2
-        #cells[invalid] = -1
-=======
         cStart, cEnd = self.dm.getHeightStratum(0)
 
         inside = self.test_if_points_in_cells(coords, cells)
@@ -2104,7 +2084,6 @@
 
             if np.count_nonzero(cells == -1) == 0:
                 break
->>>>>>> 8d6c94be
 
         return cells
 
