import sympy
from sympy import sympify
import numpy as np

from typing import Optional, Callable, Union

import underworld3 as uw
from underworld3 import VarType

# from underworld3.swarm import NodalPointSwarm, Swarm
import underworld3.timing as timing
from underworld3.utilities._api_tools import uw_object

from petsc4py import PETSc

## We need a pure Eulerian one of these too

# class Eulerian(uw_object):
# etc etc...


class SemiLagrangian(uw_object):
    r"""Nodal-Swarm  Lagrangian History Manager:
    This manages the update of a Lagrangian variable, $\psi$ on the swarm across timesteps.
    $$\quad \psi_p^{t-n\Delta t} \leftarrow \psi_p^{t-(n-1)\Delta t}\quad$$
    $$\quad \psi_p^{t-(n-1)\Delta t} \leftarrow \psi_p^{t-(n-2)\Delta t} \cdots\quad$$
    $$\quad \psi_p^{t-\Delta t} \leftarrow \psi_p^{t}$$
    """

    @timing.routine_timer_decorator
    def __init__(
        self,
        mesh: uw.discretisation.Mesh,
        psi_fn: sympy.Function,
        V_fn: sympy.Function,
        vtype: uw.VarType,
        degree: int,
        continuous: bool,
        swarm_degree: Optional[int] = None,
        swarm_continuous: Optional[bool] = None,
        varsymbol: Optional[str] = r"u",
        verbose: Optional[bool] = False,
        bcs=[],
        order=1,
        smoothing=0.0,
        preserve_moments=False,
    ):
        super().__init__()

        self.mesh = mesh
        self.bcs = bcs
        self.verbose = verbose
        self.degree = degree
        self.continuous = continuous
        self._psi_fn = psi_fn
        self.V_fn = V_fn
        self.order = order
        self.preserve_moments = preserve_moments

        if swarm_degree is None:
            self.swarm_degree = degree
        else:
            self.swarm_degree = swarm_degree

        if swarm_continuous is None:
            self.swarm_continuous = continuous
        else:
            self.swarm_continuous = swarm_continuous

        # meshVariables are required for:
        #
        # u(t) - evaluation of u_fn at the current time
        # u*(t) - u_* evaluated from

        # psi is evaluated/stored at `order` timesteps. We can't
        # be sure if psi is a meshVariable or a function to be evaluated
        # but psi_star is reaching back through each evaluation and has to be a
        # meshVariable (storage)

        psi_star = []
        self.psi_star = psi_star

        for i in range(order):
            self.psi_star.append(
                uw.discretisation.MeshVariable(
                    f"psi_star_sl_{self.instance_number}_{i}",
                    self.mesh,
                    vtype=vtype,
                    degree=self.degree,
                    continuous=self.continuous,
                    varsymbol=rf"{{ {varsymbol}^{{ {'*'*(i+1)} }} }}",
                )
            )

        # Working variable that has a potentially different discretisation from psi_star
<<<<<<< HEAD
        # We project from this to psi_star
        #
=======
        # We project from this to psi_star and we use this variable to define the
        # advection sample points
>>>>>>> 36f02851

        self._workVar = uw.discretisation.MeshVariable(
            f"W_{self.instance_number}_{i}",
            self.mesh,
            vtype=vtype,
<<<<<<< HEAD
            degree=2,
            continuous=False,
=======
            degree=self.swarm_degree,
            continuous=self.swarm_continuous,
>>>>>>> 36f02851
            varsymbol=rf"{{ {varsymbol}^\nabla }}",
        )

        # We just need one swarm since this is inherently a sequential operation
<<<<<<< HEAD
        nswarm = uw.swarm.NodalPointSwarm(self._workVar)
=======
        nswarm = uw.swarm.NodalPointSwarm(self._workVar, verbose)
>>>>>>> 36f02851
        self._nswarm_psi = nswarm

        # The projection operator for mapping swarm values to the mesh - needs to be different for
        # each variable type, unfortunately ...

        if vtype == uw.VarType.SCALAR:
            self._psi_star_projection_solver = uw.systems.solvers.SNES_Projection(
                self.mesh, self.psi_star[0], verbose=False
            )
        elif vtype == uw.VarType.VECTOR:
            self._psi_star_projection_solver = (
                uw.systems.solvers.SNES_Vector_Projection(
                    self.mesh,
                    self.psi_star[0],
                    verbose=False,
                )
            )

        elif vtype == uw.VarType.SYM_TENSOR or vtype == uw.VarType.TENSOR:
            self._WorkVarTP = uw.discretisation.MeshVariable(
                f"W_star_slcn_{self.instance_number}",
                self.mesh,
                vtype=uw.VarType.SCALAR,
                degree=degree,
                continuous=continuous,
                varsymbol=r"W^{*}",
            )
            self._psi_star_projection_solver = (
                uw.systems.solvers.SNES_Tensor_Projection(
                    self.mesh, self.psi_star[0], self._WorkVarTP, verbose=False
                )
            )

        # We should find a way to add natural bcs here
        # (self.Unknowns.u carried as a symbol from solver to solver)

        self._psi_star_projection_solver.uw_function = self._workVar.sym
        self._psi_star_projection_solver.bcs = bcs
        self._psi_star_projection_solver.smoothing = smoothing

        self._smoothing = smoothing

<<<<<<< HEAD
=======
        self.I = uw.maths.Integral(mesh, None)

>>>>>>> 36f02851
        return

    @property
    def psi_fn(self):
        return self._psi_fn

    @psi_fn.setter
    def psi_fn(self, new_fn):
        self._psi_fn = new_fn
        self._psi_star_projection_solver.uw_function = self._psi_fn
        return

    def _object_viewer(self):
        from IPython.display import Latex, Markdown, display

        super()._object_viewer()

        display(Latex(rf"$\quad$History steps = {self.order}"))

    def update(
        self,
        dt: float,
        evalf: Optional[bool] = False,
        verbose: Optional[bool] = False,
        dt_physical: Optional = None,
    ):
        self.update_pre_solve(dt, evalf, verbose, dt_physical)
        return

    def update_post_solve(
        self,
        dt: float,
        evalf: Optional[bool] = False,
        verbose: Optional[bool] = False,
        dt_physical: Optional[float] = None,
    ):
        return

    def update_pre_solve(
        self,
        dt: float,
        evalf: Optional[bool] = False,
        verbose: Optional[bool] = False,
        dt_physical: Optional[float] = None,
    ):

        ## Progress from the oldest part of the history
        # 1. Copy the stored values down the chain

        if dt_physical is not None:
            phi = min(1, dt / dt_physical)
        else:
            phi = sympy.sympify(1)

        for i in range(self.order - 1, 0, -1):
            with self.mesh.access(self.psi_star[i]):
                self.psi_star[i].data[...] = (
                    phi * self.psi_star[i - 1].data[...]
                    + (1 - phi) * self.psi_star[i].data[...]
                )

        # 2. Compute the upstream values from the psi_fn

        # We use the u_star variable as a working value here so we have to work backwards
        # so we don't over-write the history terms
<<<<<<< HEAD
=======
        #
>>>>>>> 36f02851

        for i in range(self.order - 1, -1, -1):
            with self._nswarm_psi.access(self._nswarm_psi._X0):
                self._nswarm_psi._X0.data[...] = self._nswarm_psi.data[...]

            # march nodes backwards along characteristics
            self._nswarm_psi.advection(
                self.V_fn,
                -dt,
                order=1,
                corrector=False,
                restore_points_to_domain_func=self.mesh.return_coords_to_bounds,
<<<<<<< HEAD
                evalf=True,  #!
            )

            if i == 0:
                # Recalculate u_star from u_fn
                self._psi_star_projection_solver.uw_function = self.psi_fn
                self._psi_star_projection_solver.smoothing = 1.0e-6
                self._psi_star_projection_solver.solve(verbose=verbose)
=======
                evalf=False,
                step_limit=True,
                #! substepping: this seems to be too diffusive if left on.
                #! Check the code carefully !
            )

            if i == 0:
                # Recalculate psi_star from psi_fn. If psi_fn containts
                # derivatives, the evaluation will fail and a projection
                # is required instead.

                try:
                    # Note, we should honour the evalf flag here too.
                    with self._workVar.mesh.access():
                        self.psi_star[0].data[...] = uw.function.evaluate(
                            self.psi_fn, self.psi_star[0].coords
                        )
                except:
                    self._psi_star_projection_solver.uw_function = self.psi_fn
                    self._psi_star_projection_solver.smoothing = 0.0
                    self._psi_star_projection_solver.solve(verbose=verbose)
>>>>>>> 36f02851

            if evalf:
                with self._nswarm_psi.access(self._nswarm_psi.swarmVariable):
                    for d in range(self.psi_star[i].shape[1]):
                        self._nswarm_psi.swarmVariable.data[:, d] = uw.function.evalf(
                            self.psi_star[i].sym[d], self._nswarm_psi.data
                        )
            else:
                with self._nswarm_psi.access(self._nswarm_psi.swarmVariable):
                    for d in range(self.psi_star[i].shape[1]):
                        self._nswarm_psi.swarmVariable.data[
                            :, d
                        ] = uw.function.evaluate(
                            self.psi_star[i].sym[d], self._nswarm_psi.data
                        )

<<<<<<< HEAD
            # restore coords (will call dm.migrate after context manager releases)

            # additional steps for snapback routine
=======
            if self.preserve_moments and self._workVar.num_components == 1:

                self.I.fn = self.psi_star[i].sym[0]
                Imean0 = self.I.evaluate()

                self.I.fn = (self.psi_star[i].sym[0] - Imean0) ** 2
                IL20 = np.sqrt(self.I.evaluate())

                # if uw.mpi.rank == 0:
                #     print(f"Pre advection:  {Imean0}, {IL20}", flush=True)

            # restore coords (will call dm.migrate after context manager releases)
            # We need some modifications to dm.migrate to snapback
            # to original location without substepping
>>>>>>> 36f02851

            og_mig_type = uw.function.dm_swarm_get_migrate_type(
                self._nswarm_psi
            )  # get original migrate type
            uw.function.dm_swarm_set_migrate_type(
<<<<<<< HEAD
                self._nswarm_psi, 0
            )  # set to Migrate BASIC
=======
                self._nswarm_psi, PETSc.DMSwarm.MigrateType.MIGRATE_BASIC
            )
>>>>>>> 36f02851

            # change the rank in DMSwarm_rank with the rank before advection
            nR0_field_name = self._nswarm_psi._nR0.name
            nI0_field_name = self._nswarm_psi._nI0.name

            orig_ranks = self._nswarm_psi.dm.getField(nR0_field_name)
            node_ranks = self._nswarm_psi.dm.getField("DMSwarm_rank")

            node_ranks[...] = orig_ranks[...]

            self._nswarm_psi.dm.restoreField(nR0_field_name)
            self._nswarm_psi.dm.restoreField("DMSwarm_rank")

            # will update DMSwarm_cellid, DMSwarmPIC_cooor, etc and call migrate

            with self._nswarm_psi.access(self._nswarm_psi.particle_coordinates):
                self._nswarm_psi.data[...] = self._nswarm_psi._nX0.data[...]

            # reset to original migrate type
            uw.function.dm_swarm_set_migrate_type(self._nswarm_psi, og_mig_type)

            # Push data from swarm back to _workVar.data.
            # Note: particles are removed when sent and added to the
            # end of the swarm when received, so we need to re-order
            # the data when we put it back onto the nodes

<<<<<<< HEAD
            # Push data from swarm back to _workVar.data

            with self.mesh.access(self._workVar):
                with self._nswarm_psi.access():
                    self._workVar.data[...] = self._nswarm_psi.swarmVariable.data[...]

            # Project from advected swarm to semi-Lagrangian variables.
            #
            self._psi_star_projection_solver.uw_function = self._workVar.sym
            self._psi_star_projection_solver.smoothing = 1.0e-3
            self._psi_star_projection_solver.solve()
=======
            with self._nswarm_psi.access():

                orig_index = self._nswarm_psi._nI0.data.copy().reshape(-1)

                with self.mesh.access(self._workVar):
                    self._workVar.data[
                        orig_index, :
                    ] = self._nswarm_psi.swarmVariable.data[:, :]
>>>>>>> 36f02851

            # Project / Copy from advected swarm to semi-Lagrangian variables.

            if self._workVar.coords.shape == self.psi_star[i].coords.shape:
                with self.mesh.access(self.psi_star[i]):
                    self.psi_star[i].data[...] = self._workVar.data[...]
            else:
                self._psi_star_projection_solver.uw_function = self._workVar.sym
                self._psi_star_projection_solver.smoothing = 0.0
                self._psi_star_projection_solver.solve()

            # Copy data from the projection operator if i!=0
            if i != 0:
                with self.mesh.access(self.psi_star[i]):
                    self.psi_star[i].data[...] = self.psi_star[0].data[...]

            # Optional: Conserve moments for scalar fields
            # (could extend this to other field types but not
            #  sure if this is wanted / warranted at all )

            if self.preserve_moments and self._workVar.num_components == 1:

                self.I.fn = self.psi_star[i].sym[0]
                Imean = self.I.evaluate()

                self.I.fn = (self.psi_star[i].sym[0] - Imean) ** 2
                IL2 = np.sqrt(self.I.evaluate())

                # if uw.mpi.rank == 0:
                #     print(f"Pre adjustment: {Imean}, {IL2}", flush=True)

                with self.mesh.access(self.psi_star[i]):
                    self.psi_star[i].data[...] += Imean0 - Imean

                self.I.fn = (self.psi_star[i].sym[0] - Imean0) ** 2
                IL2 = np.sqrt(self.I.evaluate())

                with self.mesh.access(self.psi_star[i]):
                    self.psi_star[i].data[...] = (
                        self.psi_star[i].data[...] - Imean0
                    ) * IL20 / IL2 + Imean0

                # self.I.fn = self.psi_star[i].sym[0]
                # Imean = self.I.evaluate()

                # self.I.fn = (self.psi_star[0].sym[0] - Imean) ** 2
                # IL2 = np.sqrt(self.I.evaluate())

                # if uw.mpi.rank == 0:
                #     print(f"Post advection: {Imean}, {IL2}", flush=True)

        return

    def bdf(self, order=None):
        r"""Backwards differentiation form for calculating DuDt
        Note that you will need `bdf` / $\delta t$ in computing derivatives"""

        if order is None:
            order = self.order
        else:
            order = max(1, min(self.order, order))

        with sympy.core.evaluate(True):
            if order == 1:
                bdf0 = self.psi_fn - self.psi_star[0].sym

            elif order == 2:
                bdf0 = (
                    3 * self.psi_fn / 2
                    - 2 * self.psi_star[0].sym
                    + self.psi_star[1].sym / 2
                )

            elif order == 3:
                bdf0 = (
                    11 * self.psi_fn / 6
                    - 3 * self.psi_star[0].sym
                    + 3 * self.psi_star[1].sym / 2
                    - self.psi_star[2].sym / 3
                )

        return bdf0

    def adams_moulton_flux(self, order=None):
        if order is None:
            order = self.order
        else:
            order = max(0, min(self.order, order))

        with sympy.core.evaluate(True):

            if order == 0:
                am = self.psi_fn

            elif order == 1:
                am = (self.psi_fn + self.psi_star[0].sym) / 2

            elif order == 2:
                am = (
                    5 * self.psi_fn + 8 * self.psi_star[0].sym - self.psi_star[1].sym
                ) / 12

            elif order == 3:
                am = (
                    9 * self.psi_fn
                    + 19 * self.psi_star[0].sym
                    - 5 * self.psi_star[1].sym
                    + self.psi_star[2].sym
                ) / 24

        return am


## Consider Deprecating this one - it is the same as the Lagrangian_Swarm but
## sets up the swarm for itself. This does not have a practical use-case - the swarm version
## is slower, more cumbersome, and less stable / accurate. The only reason to use
## it is if there is an existing swarm that we can re-purpose.


class Lagrangian(uw_object):
    r"""Swarm-based Lagrangian History Manager:

    This manages the update of a Lagrangian variable, $\psi$ on the swarm across timesteps.

    $\quad \psi_p^{t-n\Delta t} \leftarrow \psi_p^{t-(n-1)\Delta t}\quad$

    $\quad \psi_p^{t-(n-1)\Delta t} \leftarrow \psi_p^{t-(n-2)\Delta t} \cdots\quad$

    $\quad \psi_p^{t-\Delta t} \leftarrow \psi_p^{t}$
    """

    instances = 0  # count how many of these there are in order to create unique private mesh variable ids

    @timing.routine_timer_decorator
    def __init__(
        self,
        mesh: uw.discretisation.Mesh,
        psi_fn: sympy.Function,
        V_fn: sympy.Function,
        vtype: uw.VarType,
        degree: int,
        continuous: bool,
        varsymbol: Optional[str] = r"u",
        verbose: Optional[bool] = False,
        bcs=[],
        order=1,
        smoothing=0.0,
        fill_param=3,
    ):
        super().__init__()

        # create a new swarm to manage here
        dudt_swarm = uw.swarm.Swarm(mesh)

        self.mesh = mesh
        self.swarm = dudt_swarm
        self.psi_fn = psi_fn
        self.V_fn = V_fn
        self.verbose = verbose
        self.order = order

        psi_star = []
        self.psi_star = psi_star

        for i in range(order):
            print(f"Creating psi_star[{i}]")
            self.psi_star.append(
                uw.swarm.SwarmVariable(
                    f"psi_star_sw_{self.instance_number}_{i}",
                    self.swarm,
                    vtype=vtype,
                    proxy_degree=degree,
                    proxy_continuous=continuous,
                    varsymbol=rf"{varsymbol}^{{ {'*'*(i+1)} }}",
                )
            )

        dudt_swarm.populate(fill_param)

        return

    def _object_viewer(self):
        from IPython.display import Latex, Markdown, display

        super()._object_viewer()

        ## feedback on this instance
        display(Latex(r"$\quad\psi = $ " + self.psi._repr_latex_()))
        display(
            Latex(
                r"$\quad\Delta t_{\textrm{phys}} = $ "
                + sympy.sympify(self.dt_physical)._repr_latex_()
            )
        )
        display(Latex(rf"$\quad$History steps = {self.order}"))

    ## Note: We may be able to eliminate this
    ## The SL updater and the Lag updater have
    ## different sequencing because of the way they
    ## update the history. It makes more sense for the
    ## full Lagrangian swarm to be updated after the solve
    ## and this means we have to grab the history values first.

    def update(
        self,
        dt: float,
        evalf: Optional[bool] = False,
        verbose: Optional[bool] = False,
    ):
        self.update_post_solve(dt, evalf, verbose)
        return

    def update_pre_solve(
        self,
        dt: float,
        evalf: Optional[bool] = False,
        verbose: Optional[bool] = False,
    ):
        return

    def update_post_solve(
        self,
        dt: float,
        evalf: Optional[bool] = False,
        verbose: Optional[bool] = False,
    ):
        for h in range(self.order - 1):
            i = self.order - (h + 1)

            # copy the information down the chain
            print(f"Lagrange order = {self.order}")
            print(f"Lagrange copying {i-1} to {i}")

            with self.swarm.access(self.psi_star[i]):
                self.psi_star[i].data[...] = self.psi_star[i - 1].data[...]

        # Now update the swarm variable

        if evalf:
            psi_star_0 = self.psi_star[0]
            with self.swarm.access(psi_star_0):
                for i in range(psi_star_0.shape[0]):
                    for j in range(psi_star_0.shape[1]):
                        updated_psi = uw.function.evalf(
                            self.psi_fn[i, j], self.swarm.data
                        )
                        psi_star_0[i, j].data[:] = updated_psi

        else:
            psi_star_0 = self.psi_star[0]
            with self.swarm.access(psi_star_0):
                for i in range(psi_star_0.shape[0]):
                    for j in range(psi_star_0.shape[1]):
                        updated_psi = uw.function.evaluate(
                            self.psi_fn[i, j], self.swarm.data
                        )
                        psi_star_0[i, j].data[:] = updated_psi

        # Now update the swarm locations

        self.swarm.advection(
            self.V_fn,
            delta_t=dt,
            restore_points_to_domain_func=self.mesh.return_coords_to_bounds,
        )

    def bdf(self, order=None):
        r"""Backwards differentiation form for calculating DuDt
        Note that you will need `bdf` / $\delta t$ in computing derivatives"""

        if order is None:
            order = self.order

        with sympy.core.evaluate(True):
            if order == 0:  # special case - no history term (catch )
                bdf0 = sympy.simpify[0]

            if order == 1:
                bdf0 = self.psi_fn - self.psi_star[0].sym

            elif order == 2:
                bdf0 = (
                    3 * self.psi_fn / 2
                    - 2 * self.psi_star[0].sym
                    + self.psi_star[1].sym / 2
                )

            elif order == 3:
                bdf0 = (
                    11 * self.psi_fn / 6
                    - 3 * self.psi_star[0].sym
                    + 3 * self.psi_star[1].sym / 2
                    - self.psi_star[2].sym / 3
                )

        return bdf0

    def adams_moulton_flux(self, order=None):
        if order is None:
            order = self.order

        with sympy.core.evaluate(True):
            if order == 0:  # Special case - no history term
                am = self.psi_fn

            elif order == 1:
                am = (self.psi_fn + self.psi_star[0].sym) / 2

            elif order == 2:
                am = (
                    5 * self.psi_fn + 8 * self.psi_star[0].sym - self.psi_star[1].sym
                ) / 12

            elif order == 3:
                am = (
                    9 * self.psi_fn
                    + 19 * self.psi_star[0].sym
                    - 5 * self.psi_star[1].sym
                    + self.psi_star[2].sym
                ) / 24

        return am


class Lagrangian_Swarm(uw_object):
    r"""Swarm-based Lagrangian History Manager:
    This manages the update of a Lagrangian variable, $\psi$ on the swarm across timesteps.

    $\quad \psi_p^{t-n\Delta t} \leftarrow \psi_p^{t-(n-1)\Delta t}\quad$

    $\quad \psi_p^{t-(n-1)\Delta t} \leftarrow \psi_p^{t-(n-2)\Delta t} \cdots\quad$

    $\quad \psi_p^{t-\Delta t} \leftarrow \psi_p^{t}$
    """

    instances = 0  # count how many of these there are in order to create unique private mesh variable ids

    @timing.routine_timer_decorator
    def __init__(
        self,
        swarm: uw.swarm.Swarm,
        psi_fn: sympy.Function,
        vtype: uw.VarType,
        degree: int,
        continuous: bool,
        varsymbol: Optional[str] = r"u",
        verbose: Optional[bool] = False,
        bcs=[],
        order=1,
        smoothing=0.0,
        step_averaging=2,
    ):
        super().__init__()

        self.mesh = swarm.mesh
        self.swarm = swarm
        self.psi_fn = psi_fn
        self.verbose = verbose
        self.order = order
        self.step_averaging = step_averaging

        psi_star = []
        self.psi_star = psi_star

        for i in range(order):
            print(f"Creating psi_star[{i}]")
            self.psi_star.append(
                uw.swarm.SwarmVariable(
                    f"psi_star_sw_{self.instance_number}_{i}",
                    self.swarm,
                    vtype=vtype,
                    proxy_degree=degree,
                    proxy_continuous=continuous,
                    varsymbol=rf"{varsymbol}^{{ {'*'*(i+1)} }}",
                )
            )

        return

    def _object_viewer(self):
        from IPython.display import Latex, Markdown, display

        super()._object_viewer()

        ## feedback on this instance
        display(Latex(r"$\quad\psi = $ " + self.psi._repr_latex_()))
        display(
            Latex(
                r"$\quad\Delta t_{\textrm{phys}} = $ "
                + sympy.sympify(self.dt_physical)._repr_latex_()
            )
        )
        display(Latex(rf"$\quad$History steps = {self.order}"))

    ## Note: We may be able to eliminate this
    ## The SL updater and the Lag updater have
    ## different sequencing because of the way they
    ## update the history. It makes more sense for the
    ## full Lagrangian swarm to be updated after the solve
    ## and this means we have to grab the history values first.

    def update(
        self,
        dt: float,
        evalf: Optional[bool] = False,
        verbose: Optional[bool] = False,
    ):
        self.update_post_solve(dt, evalf, verbose)
        return

    def update_pre_solve(
        self,
        dt: float,
        evalf: Optional[bool] = False,
        verbose: Optional[bool] = False,
    ):
        return

    def update_post_solve(
        self,
        dt: float,
        evalf: Optional[bool] = False,
        verbose: Optional[bool] = False,
    ):
        for h in range(self.order - 1):
            i = self.order - (h + 1)

            # copy the information down the chain
            if verbose:
                print(f"Lagrange swarm order = {self.order}", flush=True)
                print(
                    f"Mesh interpolant order = {self.psi_star[0]._meshVar.degree}",
                    flush=True,
                )
                print(f"Lagrange swarm copying {i-1} to {i}", flush=True)

            with self.swarm.access(self.psi_star[i]):
                self.psi_star[i].data[...] = self.psi_star[i - 1].data[...]

        phi = 1 / self.step_averaging

        # Now update the swarm variable
        if evalf:
            psi_star_0 = self.psi_star[0]
            with self.swarm.access(psi_star_0):
                for i in range(psi_star_0.shape[0]):
                    for j in range(psi_star_0.shape[1]):
                        updated_psi = uw.function.evalf(
                            self.psi_fn[i, j], self.swarm.data
                        )
                        psi_star_0[i, j].data[:] = (
                            phi * updated_psi + (1 - phi) * psi_star_0[i, j].data[:]
                        )
        else:
            psi_star_0 = self.psi_star[0]
            with self.swarm.access(psi_star_0):
                for i in range(psi_star_0.shape[0]):
                    for j in range(psi_star_0.shape[1]):
                        updated_psi = uw.function.evaluate(
                            self.psi_fn[i, j], self.swarm.data
                        )
                        psi_star_0[i, j].data[:] = (
                            phi * updated_psi + (1 - phi) * psi_star_0[i, j].data[:]
                        )

        return

    def bdf(self, order=None):
        r"""Backwards differentiation form for calculating DuDt
        Note that you will need `bdf` / $\delta t$ in computing derivatives"""

        if order is None:
            order = self.order
        else:
            order = max(1, min(self.order, order))

        with sympy.core.evaluate(False):
            if order <= 1:
                bdf0 = self.psi_fn - self.psi_star[0].sym

            elif order == 2:
                bdf0 = (
                    3 * self.psi_fn / 2
                    - 2 * self.psi_star[0].sym
                    + self.psi_star[1].sym / 2
                )

            elif order == 3:
                bdf0 = (
                    11 * self.psi_fn / 6
                    - 3 * self.psi_star[0].sym
                    + 3 * self.psi_star[1].sym / 2
                    - self.psi_star[2].sym / 3
                )

            bdf0 /= self.step_averaging

        # This is actually calculated over several steps so scaling is required
        return bdf0

    def adams_moulton_flux(self, order=None):
        if order is None:
            order = self.order
        else:
            order = max(1, min(self.order, order))

        with sympy.core.evaluate(False):
            if order == 1:
                am = (self.psi_fn + self.psi_star[0].sym) / 2

            elif order == 2:
                am = (
                    5 * self.psi_fn + 8 * self.psi_star[0].sym - self.psi_star[1].sym
                ) / 12

            elif order == 3:
                am = (
                    9 * self.psi_fn
                    + 19 * self.psi_star[0].sym
                    - 5 * self.psi_star[1].sym
                    + self.psi_star[2].sym
                ) / 24

        return am<|MERGE_RESOLUTION|>--- conflicted
+++ resolved
@@ -93,34 +93,20 @@
             )
 
         # Working variable that has a potentially different discretisation from psi_star
-<<<<<<< HEAD
-        # We project from this to psi_star
-        #
-=======
         # We project from this to psi_star and we use this variable to define the
         # advection sample points
->>>>>>> 36f02851
 
         self._workVar = uw.discretisation.MeshVariable(
             f"W_{self.instance_number}_{i}",
             self.mesh,
             vtype=vtype,
-<<<<<<< HEAD
-            degree=2,
-            continuous=False,
-=======
             degree=self.swarm_degree,
             continuous=self.swarm_continuous,
->>>>>>> 36f02851
             varsymbol=rf"{{ {varsymbol}^\nabla }}",
         )
 
         # We just need one swarm since this is inherently a sequential operation
-<<<<<<< HEAD
-        nswarm = uw.swarm.NodalPointSwarm(self._workVar)
-=======
         nswarm = uw.swarm.NodalPointSwarm(self._workVar, verbose)
->>>>>>> 36f02851
         self._nswarm_psi = nswarm
 
         # The projection operator for mapping swarm values to the mesh - needs to be different for
@@ -163,11 +149,8 @@
 
         self._smoothing = smoothing
 
-<<<<<<< HEAD
-=======
         self.I = uw.maths.Integral(mesh, None)
 
->>>>>>> 36f02851
         return
 
     @property
@@ -233,10 +216,6 @@
 
         # We use the u_star variable as a working value here so we have to work backwards
         # so we don't over-write the history terms
-<<<<<<< HEAD
-=======
-        #
->>>>>>> 36f02851
 
         for i in range(self.order - 1, -1, -1):
             with self._nswarm_psi.access(self._nswarm_psi._X0):
@@ -249,16 +228,6 @@
                 order=1,
                 corrector=False,
                 restore_points_to_domain_func=self.mesh.return_coords_to_bounds,
-<<<<<<< HEAD
-                evalf=True,  #!
-            )
-
-            if i == 0:
-                # Recalculate u_star from u_fn
-                self._psi_star_projection_solver.uw_function = self.psi_fn
-                self._psi_star_projection_solver.smoothing = 1.0e-6
-                self._psi_star_projection_solver.solve(verbose=verbose)
-=======
                 evalf=False,
                 step_limit=True,
                 #! substepping: this seems to be too diffusive if left on.
@@ -280,7 +249,6 @@
                     self._psi_star_projection_solver.uw_function = self.psi_fn
                     self._psi_star_projection_solver.smoothing = 0.0
                     self._psi_star_projection_solver.solve(verbose=verbose)
->>>>>>> 36f02851
 
             if evalf:
                 with self._nswarm_psi.access(self._nswarm_psi.swarmVariable):
@@ -297,11 +265,6 @@
                             self.psi_star[i].sym[d], self._nswarm_psi.data
                         )
 
-<<<<<<< HEAD
-            # restore coords (will call dm.migrate after context manager releases)
-
-            # additional steps for snapback routine
-=======
             if self.preserve_moments and self._workVar.num_components == 1:
 
                 self.I.fn = self.psi_star[i].sym[0]
@@ -316,19 +279,13 @@
             # restore coords (will call dm.migrate after context manager releases)
             # We need some modifications to dm.migrate to snapback
             # to original location without substepping
->>>>>>> 36f02851
 
             og_mig_type = uw.function.dm_swarm_get_migrate_type(
                 self._nswarm_psi
             )  # get original migrate type
             uw.function.dm_swarm_set_migrate_type(
-<<<<<<< HEAD
-                self._nswarm_psi, 0
-            )  # set to Migrate BASIC
-=======
                 self._nswarm_psi, PETSc.DMSwarm.MigrateType.MIGRATE_BASIC
             )
->>>>>>> 36f02851
 
             # change the rank in DMSwarm_rank with the rank before advection
             nR0_field_name = self._nswarm_psi._nR0.name
@@ -355,28 +312,13 @@
             # end of the swarm when received, so we need to re-order
             # the data when we put it back onto the nodes
 
-<<<<<<< HEAD
-            # Push data from swarm back to _workVar.data
-
-            with self.mesh.access(self._workVar):
-                with self._nswarm_psi.access():
-                    self._workVar.data[...] = self._nswarm_psi.swarmVariable.data[...]
-
-            # Project from advected swarm to semi-Lagrangian variables.
-            #
-            self._psi_star_projection_solver.uw_function = self._workVar.sym
-            self._psi_star_projection_solver.smoothing = 1.0e-3
-            self._psi_star_projection_solver.solve()
-=======
             with self._nswarm_psi.access():
-
                 orig_index = self._nswarm_psi._nI0.data.copy().reshape(-1)
 
                 with self.mesh.access(self._workVar):
                     self._workVar.data[
                         orig_index, :
                     ] = self._nswarm_psi.swarmVariable.data[:, :]
->>>>>>> 36f02851
 
             # Project / Copy from advected swarm to semi-Lagrangian variables.
 
