import sympy
from sympy import sympify
import numpy as np

from typing import Optional, Callable, Union

import underworld3 as uw
from underworld3 import VarType

# from underworld3.swarm import NodalPointSwarm, Swarm
import underworld3.timing as timing
from underworld3.utilities._api_tools import uw_object


## We need a pure Eulerian one of these too

# class Eulerian(uw_object):
# etc etc...


class SemiLagrangian(uw_object):
    r"""Nodal-Swarm  Lagrangian History Manager:
    This manages the update of a Lagrangian variable, $\psi$ on the swarm across timesteps.
    $$\quad \psi_p^{t-n\Delta t} \leftarrow \psi_p^{t-(n-1)\Delta t}\quad$$
    $$\quad \psi_p^{t-(n-1)\Delta t} \leftarrow \psi_p^{t-(n-2)\Delta t} \cdots\quad$$
    $$\quad \psi_p^{t-\Delta t} \leftarrow \psi_p^{t}$$
    """

    @timing.routine_timer_decorator
    def __init__(
        self,
        mesh: uw.discretisation.Mesh,
        psi_fn: sympy.Function,
        V_fn: sympy.Function,
        vtype: uw.VarType,
        degree: int,
        continuous: bool,
        varsymbol: Optional[str] = r"u",
        verbose: Optional[bool] = False,
        bcs=[],
        order=1,
        smoothing=1.0e-4,
        under_relaxation=0.0,
        bc_mask_fn=1,
    ):
        super().__init__()

        self.mesh = mesh
        self.bcs = bcs
        self.verbose = verbose
        self.degree = degree

        # meshVariables are required for:
        #
        # u(t) - evaluation of u_fn at the current time
        # u*(t) - u_* evaluated from

        # psi is evaluated/stored at `order` timesteps. We can't
        # be sure if psi is a meshVariable or a function to be evaluated
        # psi_star is reaching back through each evaluation and has to be a
        # meshVariable (storage)

        self._psi_fn = psi_fn
        self.V_fn = V_fn
        self.order = order
        self.bc_mask_fn = bc_mask_fn

        psi_star = []
        self.psi_star = psi_star

        for i in range(order):
            self.psi_star.append(
                uw.discretisation.MeshVariable(
                    f"psi_star_sl_{self.instance_number}_{i}",
                    self.mesh,
                    vtype=vtype,
                    degree=degree,
                    continuous=continuous,
                    varsymbol=rf"{{ {varsymbol}^{{ {'*'*(i+1)} }} }}",
                )
            )

        # Working variable that has a potentially different discretisation from psi_star
        # We project from this to psi_star
        #

        self._workVar = uw.discretisation.MeshVariable(
            f"W_{self.instance_number}_{i}",
            self.mesh,
            vtype=vtype,
            degree=2,
            continuous=False,
            varsymbol=rf"{{ {varsymbol}^\nabla }}",
        )

        # We just need one swarm since this is inherently a sequential operation
        nswarm = uw.swarm.NodalPointSwarm(self._workVar)
        self._nswarm_psi = nswarm

        # The projection operator for mapping swarm values to the mesh - needs to be different for
        # each variable type, unfortunately ...

        if vtype == uw.VarType.SCALAR:
            self._psi_star_projection_solver = uw.systems.solvers.SNES_Projection(
                self.mesh, self.psi_star[0], verbose=False
            )
        elif vtype == uw.VarType.VECTOR:
            self._psi_star_projection_solver = (
                uw.systems.solvers.SNES_Vector_Projection(
                    self.mesh,
                    self.psi_star[0],
                    verbose=False,
                )
            )

        elif vtype == uw.VarType.SYM_TENSOR or vtype == uw.VarType.TENSOR:
            self._WorkVarTP = uw.discretisation.MeshVariable(
                f"W_star_slcn_{self.instance_number}",
                self.mesh,
                vtype=uw.VarType.SCALAR,
                degree=degree,
                continuous=continuous,
                varsymbol=r"W^{*}",
            )
            self._psi_star_projection_solver = (
                uw.systems.solvers.SNES_Tensor_Projection(
                    self.mesh, self.psi_star[0], self._WorkVarTP, verbose=False
                )
            )

        # We should find a way to add natural bcs here
        # (self.Unknowns.u carried as a symbol from solver to solver)

        self._psi_star_projection_solver.uw_function = self._workVar.sym
        self._psi_star_projection_solver.bcs = bcs
        self._psi_star_projection_solver.smoothing = smoothing

        self._smoothing = smoothing

        return

    @property
    def psi_fn(self):
        return self._psi_fn

    @psi_fn.setter
    def psi_fn(self, new_fn):
        self._psi_fn = new_fn
        self._psi_star_projection_solver.uw_function = self._psi_fn
        return

    def _object_viewer(self):
        from IPython.display import Latex, Markdown, display

        super()._object_viewer()

        display(Latex(rf"$\quad$History steps = {self.order}"))

    def update(
        self,
        dt: float,
        evalf: Optional[bool] = False,
        verbose: Optional[bool] = False,
        dt_physical: Optional = None,
    ):
        self.update_pre_solve(dt, evalf, verbose, dt_physical)
        return

    def update_post_solve(
        self,
        dt: float,
        evalf: Optional[bool] = False,
        verbose: Optional[bool] = False,
        dt_physical: Optional[float] = None,
    ):
        return

    def update_pre_solve(
        self,
        dt: float,
        evalf: Optional[bool] = False,
        verbose: Optional[bool] = False,
        dt_physical: Optional[float] = None,
    ):

        ## Progress from the oldest part of the history
        # 1. Copy the stored values down the chain

        if dt_physical is not None:
            phi = min(1, dt / dt_physical)
        else:
            phi = sympy.sympify(1)

        for i in range(self.order - 1, 0, -1):
            with self.mesh.access(self.psi_star[i]):
                self.psi_star[i].data[...] = (
                    phi * self.psi_star[i - 1].data[...]
                    + (1 - phi) * self.psi_star[i].data[...]
                )

        # 2. Compute the upstream values from the psi_fn

        # We use the u_star variable as a working value here so we have to work backwards
        # so we don't over-write the history terms

        for i in range(self.order - 1, -1, -1):
            with self._nswarm_psi.access(self._nswarm_psi._X0):
                self._nswarm_psi._X0.data[...] = self._nswarm_psi.data[...]

            # march nodes backwards along characteristics
            self._nswarm_psi.advection(
                self.V_fn,
                -dt,
                order=2,
                corrector=False,
                restore_points_to_domain_func=self.mesh.return_coords_to_bounds,
                evalf=True,  #!
            )

            if i == 0:
                # Recalculate u_star from u_fn
                self._psi_star_projection_solver.uw_function = self.psi_fn
                self._psi_star_projection_solver.smoothing = 1.0e-6
                self._psi_star_projection_solver.solve(verbose=verbose)

            if evalf:
                with self._nswarm_psi.access(self._nswarm_psi.swarmVariable):
                    for d in range(self.psi_star[i].shape[1]):
                        self._nswarm_psi.swarmVariable.data[:, d] = uw.function.evalf(
                            self.psi_star[i].sym[d], self._nswarm_psi.data
                        )
            else:
                with self._nswarm_psi.access(self._nswarm_psi.swarmVariable):
                    for d in range(self.psi_star[i].shape[1]):
                        self._nswarm_psi.swarmVariable.data[
                            :, d
                        ] = uw.function.evaluate(
                            self.psi_star[i].sym[d], self._nswarm_psi.data
                        )

<<<<<<< HEAD
            # restore coords (will call dm.migrate after context manager releases)
=======
            # with self.mesh.access():
            #     print("1:", self.psi_star[0].data, flush=True)

            # with self._nswarm_psi.access():
            #     print("1S:", self._nswarm_psi.swarmVariable.data, flush=True)

            # additional steps for snapback routine
            og_mig_type = uw.function.dm_swarm_get_migrate_type(self._nswarm_psi)   # get original migrate type
            uw.function.dm_swarm_set_migrate_type(self._nswarm_psi, 0)              # set to Migrate BASIC

            # change the rank in DMSwarm_rank with the rank before advection
            nR0_field_name = self._nswarm_psi._nR0.name

            orig_ranks      = self._nswarm_psi.dm.getField(nR0_field_name)
            node_ranks      = self._nswarm_psi.dm.getField("DMSwarm_rank")

            node_ranks[...] = orig_ranks[...]

            self._nswarm_psi.dm.restoreField(nR0_field_name)
            self._nswarm_psi.dm.restoreField("DMSwarm_rank")

            # will update DMSwarm_cellid, DMSwarmPIC_cooor, etc and call migrate
>>>>>>> f9b94c7b
            with self._nswarm_psi.access(self._nswarm_psi.particle_coordinates):
                self._nswarm_psi.data[...] = self._nswarm_psi._nX0.data[...]

            # reset to original migrate type
            uw.function.dm_swarm_set_migrate_type(self._nswarm_psi, og_mig_type)

            # Now project to the mesh using bc's to obtain u_star

            # Push data from swarm back to _workVar.data

            with self.mesh.access(self._workVar):
                with self._nswarm_psi.access():
                    self._workVar.data[...] = self._nswarm_psi.swarmVariable.data[...]

            # Project from advected swarm to semi-Lagrangian variables.
            #
            self._psi_star_projection_solver.uw_function = self._workVar.sym
            self._psi_star_projection_solver.smoothing = 1.0e-3
            self._psi_star_projection_solver.solve()

            # Copy data from the projection operator if required
            if i != 0:
                with self.mesh.access(self.psi_star[i]):
                    self.psi_star[i].data[...] = self.psi_star[0].data[...]

        return

    def bdf(self, order=None):
        r"""Backwards differentiation form for calculating DuDt
        Note that you will need `bdf` / $\delta t$ in computing derivatives"""

        if order is None:
            order = self.order
        else:
            order = max(1, min(self.order, order))

        with sympy.core.evaluate(True):
            if order == 1:
                bdf0 = self.psi_fn - self.psi_star[0].sym

            elif order == 2:
                bdf0 = (
                    3 * self.psi_fn / 2
                    - 2 * self.psi_star[0].sym
                    + self.psi_star[1].sym / 2
                )

            elif order == 3:
                bdf0 = (
                    11 * self.psi_fn / 6
                    - 3 * self.psi_star[0].sym
                    + 3 * self.psi_star[1].sym / 2
                    - self.psi_star[2].sym / 3
                )

        return bdf0

    def adams_moulton_flux(self, order=None):
        if order is None:
            order = self.order
        else:
            order = max(0, min(self.order, order))

        with sympy.core.evaluate(True):

            if order == 0:
                am = self.psi_fn

            elif order == 1:
                am = (self.psi_fn + self.psi_star[0].sym) / 2

            elif order == 2:
                am = (
                    5 * self.psi_fn + 8 * self.psi_star[0].sym - self.psi_star[1].sym
                ) / 12

            elif order == 3:
                am = (
                    9 * self.psi_fn
                    + 19 * self.psi_star[0].sym
                    - 5 * self.psi_star[1].sym
                    + self.psi_star[2].sym
                ) / 24

        return am


## Consider Deprecating this one - it is the same as the Lagrangian_Swarm but
## sets up the swarm for itself. This does not have a practical use-case - the swarm version
## is slower, more cumbersome, and less stable / accurate. The only reason to use
## it is if there is an existing swarm that we can re-purpose.


class Lagrangian(uw_object):
    r"""Swarm-based Lagrangian History Manager:

    This manages the update of a Lagrangian variable, $\psi$ on the swarm across timesteps.

    $\quad \psi_p^{t-n\Delta t} \leftarrow \psi_p^{t-(n-1)\Delta t}\quad$

    $\quad \psi_p^{t-(n-1)\Delta t} \leftarrow \psi_p^{t-(n-2)\Delta t} \cdots\quad$

    $\quad \psi_p^{t-\Delta t} \leftarrow \psi_p^{t}$
    """

    instances = 0  # count how many of these there are in order to create unique private mesh variable ids

    @timing.routine_timer_decorator
    def __init__(
        self,
        mesh: uw.discretisation.Mesh,
        psi_fn: sympy.Function,
        V_fn: sympy.Function,
        vtype: uw.VarType,
        degree: int,
        continuous: bool,
        varsymbol: Optional[str] = r"u",
        verbose: Optional[bool] = False,
        bcs=[],
        order=1,
        smoothing=0.0,
        fill_param=3,
    ):
        super().__init__()

        # create a new swarm to manage here
        dudt_swarm = uw.swarm.Swarm(mesh)

        self.mesh = mesh
        self.swarm = dudt_swarm
        self.psi_fn = psi_fn
        self.V_fn = V_fn
        self.verbose = verbose
        self.order = order

        psi_star = []
        self.psi_star = psi_star

        for i in range(order):
            print(f"Creating psi_star[{i}]")
            self.psi_star.append(
                uw.swarm.SwarmVariable(
                    f"psi_star_sw_{self.instance_number}_{i}",
                    self.swarm,
                    vtype=vtype,
                    proxy_degree=degree,
                    proxy_continuous=continuous,
                    varsymbol=rf"{varsymbol}^{{ {'*'*(i+1)} }}",
                )
            )

        dudt_swarm.populate(fill_param)

        return

    def _object_viewer(self):
        from IPython.display import Latex, Markdown, display

        super()._object_viewer()

        ## feedback on this instance
        display(Latex(r"$\quad\psi = $ " + self.psi._repr_latex_()))
        display(
            Latex(
                r"$\quad\Delta t_{\textrm{phys}} = $ "
                + sympy.sympify(self.dt_physical)._repr_latex_()
            )
        )
        display(Latex(rf"$\quad$History steps = {self.order}"))

    ## Note: We may be able to eliminate this
    ## The SL updater and the Lag updater have
    ## different sequencing because of the way they
    ## update the history. It makes more sense for the
    ## full Lagrangian swarm to be updated after the solve
    ## and this means we have to grab the history values first.

    def update(
        self,
        dt: float,
        evalf: Optional[bool] = False,
        verbose: Optional[bool] = False,
    ):
        self.update_post_solve(dt, evalf, verbose)
        return

    def update_pre_solve(
        self,
        dt: float,
        evalf: Optional[bool] = False,
        verbose: Optional[bool] = False,
    ):
        return

    def update_post_solve(
        self,
        dt: float,
        evalf: Optional[bool] = False,
        verbose: Optional[bool] = False,
    ):
        for h in range(self.order - 1):
            i = self.order - (h + 1)

            # copy the information down the chain
            print(f"Lagrange order = {self.order}")
            print(f"Lagrange copying {i-1} to {i}")

            with self.swarm.access(self.psi_star[i]):
                self.psi_star[i].data[...] = self.psi_star[i - 1].data[...]

        # Now update the swarm variable

        if evalf:
            psi_star_0 = self.psi_star[0]
            with self.swarm.access(psi_star_0):
                for i in range(psi_star_0.shape[0]):
                    for j in range(psi_star_0.shape[1]):
                        updated_psi = uw.function.evalf(
                            self.psi_fn[i, j], self.swarm.data
                        )
                        psi_star_0[i, j].data[:] = updated_psi

        else:
            psi_star_0 = self.psi_star[0]
            with self.swarm.access(psi_star_0):
                for i in range(psi_star_0.shape[0]):
                    for j in range(psi_star_0.shape[1]):
                        updated_psi = uw.function.evaluate(
                            self.psi_fn[i, j], self.swarm.data
                        )
                        psi_star_0[i, j].data[:] = updated_psi

        # Now update the swarm locations

        self.swarm.advection(
            self.V_fn,
            delta_t=dt,
            restore_points_to_domain_func=self.mesh.return_coords_to_bounds,
        )

    def bdf(self, order=None):
        r"""Backwards differentiation form for calculating DuDt
        Note that you will need `bdf` / $\delta t$ in computing derivatives"""

        if order is None:
            order = self.order

        with sympy.core.evaluate(True):
            if order == 0:  # special case - no history term (catch )
                bdf0 = sympy.simpify[0]

            if order == 1:
                bdf0 = self.psi_fn - self.psi_star[0].sym

            elif order == 2:
                bdf0 = (
                    3 * self.psi_fn / 2
                    - 2 * self.psi_star[0].sym
                    + self.psi_star[1].sym / 2
                )

            elif order == 3:
                bdf0 = (
                    11 * self.psi_fn / 6
                    - 3 * self.psi_star[0].sym
                    + 3 * self.psi_star[1].sym / 2
                    - self.psi_star[2].sym / 3
                )

        return bdf0

    def adams_moulton_flux(self, order=None):
        if order is None:
            order = self.order

        with sympy.core.evaluate(True):
            if order == 0:  # Special case - no history term
                am = self.psi_fn

            elif order == 1:
                am = (self.psi_fn + self.psi_star[0].sym) / 2

            elif order == 2:
                am = (
                    5 * self.psi_fn + 8 * self.psi_star[0].sym - self.psi_star[1].sym
                ) / 12

            elif order == 3:
                am = (
                    9 * self.psi_fn
                    + 19 * self.psi_star[0].sym
                    - 5 * self.psi_star[1].sym
                    + self.psi_star[2].sym
                ) / 24

        return am


class Lagrangian_Swarm(uw_object):
    r"""Swarm-based Lagrangian History Manager:
    This manages the update of a Lagrangian variable, $\psi$ on the swarm across timesteps.

    $\quad \psi_p^{t-n\Delta t} \leftarrow \psi_p^{t-(n-1)\Delta t}\quad$

    $\quad \psi_p^{t-(n-1)\Delta t} \leftarrow \psi_p^{t-(n-2)\Delta t} \cdots\quad$

    $\quad \psi_p^{t-\Delta t} \leftarrow \psi_p^{t}$
    """

    instances = 0  # count how many of these there are in order to create unique private mesh variable ids

    @timing.routine_timer_decorator
    def __init__(
        self,
        swarm: uw.swarm.Swarm,
        psi_fn: sympy.Function,
        vtype: uw.VarType,
        degree: int,
        continuous: bool,
        varsymbol: Optional[str] = r"u",
        verbose: Optional[bool] = False,
        bcs=[],
        order=1,
        smoothing=0.0,
        step_averaging=2,
    ):
        super().__init__()

        self.mesh = swarm.mesh
        self.swarm = swarm
        self.psi_fn = psi_fn
        self.verbose = verbose
        self.order = order
        self.step_averaging = step_averaging

        psi_star = []
        self.psi_star = psi_star

        for i in range(order):
            print(f"Creating psi_star[{i}]")
            self.psi_star.append(
                uw.swarm.SwarmVariable(
                    f"psi_star_sw_{self.instance_number}_{i}",
                    self.swarm,
                    vtype=vtype,
                    proxy_degree=degree,
                    proxy_continuous=continuous,
                    varsymbol=rf"{varsymbol}^{{ {'*'*(i+1)} }}",
                )
            )

        return

    def _object_viewer(self):
        from IPython.display import Latex, Markdown, display

        super()._object_viewer()

        ## feedback on this instance
        display(Latex(r"$\quad\psi = $ " + self.psi._repr_latex_()))
        display(
            Latex(
                r"$\quad\Delta t_{\textrm{phys}} = $ "
                + sympy.sympify(self.dt_physical)._repr_latex_()
            )
        )
        display(Latex(rf"$\quad$History steps = {self.order}"))

    ## Note: We may be able to eliminate this
    ## The SL updater and the Lag updater have
    ## different sequencing because of the way they
    ## update the history. It makes more sense for the
    ## full Lagrangian swarm to be updated after the solve
    ## and this means we have to grab the history values first.

    def update(
        self,
        dt: float,
        evalf: Optional[bool] = False,
        verbose: Optional[bool] = False,
    ):
        self.update_post_solve(dt, evalf, verbose)
        return

    def update_pre_solve(
        self,
        dt: float,
        evalf: Optional[bool] = False,
        verbose: Optional[bool] = False,
    ):
        return

    def update_post_solve(
        self,
        dt: float,
        evalf: Optional[bool] = False,
        verbose: Optional[bool] = False,
    ):
        for h in range(self.order - 1):
            i = self.order - (h + 1)

            # copy the information down the chain
            if verbose:
                print(f"Lagrange swarm order = {self.order}", flush=True)
                print(
                    f"Mesh interpolant order = {self.psi_star[0]._meshVar.degree}",
                    flush=True,
                )
                print(f"Lagrange swarm copying {i-1} to {i}", flush=True)

            with self.swarm.access(self.psi_star[i]):
                self.psi_star[i].data[...] = self.psi_star[i - 1].data[...]

        phi = 1 / self.step_averaging

        # Now update the swarm variable
        if evalf:
            psi_star_0 = self.psi_star[0]
            with self.swarm.access(psi_star_0):
                for i in range(psi_star_0.shape[0]):
                    for j in range(psi_star_0.shape[1]):
                        updated_psi = uw.function.evalf(
                            self.psi_fn[i, j], self.swarm.data
                        )
                        psi_star_0[i, j].data[:] = (
                            phi * updated_psi + (1 - phi) * psi_star_0[i, j].data[:]
                        )
        else:
            psi_star_0 = self.psi_star[0]
            with self.swarm.access(psi_star_0):
                for i in range(psi_star_0.shape[0]):
                    for j in range(psi_star_0.shape[1]):
                        updated_psi = uw.function.evaluate(
                            self.psi_fn[i, j], self.swarm.data
                        )
                        psi_star_0[i, j].data[:] = (
                            phi * updated_psi + (1 - phi) * psi_star_0[i, j].data[:]
                        )

        return

    def bdf(self, order=None):
        r"""Backwards differentiation form for calculating DuDt
        Note that you will need `bdf` / $\delta t$ in computing derivatives"""

        if order is None:
            order = self.order
        else:
            order = max(1, min(self.order, order))

        with sympy.core.evaluate(False):
            if order <= 1:
                bdf0 = self.psi_fn - self.psi_star[0].sym

            elif order == 2:
                bdf0 = (
                    3 * self.psi_fn / 2
                    - 2 * self.psi_star[0].sym
                    + self.psi_star[1].sym / 2
                )

            elif order == 3:
                bdf0 = (
                    11 * self.psi_fn / 6
                    - 3 * self.psi_star[0].sym
                    + 3 * self.psi_star[1].sym / 2
                    - self.psi_star[2].sym / 3
                )

            bdf0 /= self.step_averaging

        # This is actually calculated over several steps so scaling is required
        return bdf0

    def adams_moulton_flux(self, order=None):
        if order is None:
            order = self.order
        else:
            order = max(1, min(self.order, order))

        with sympy.core.evaluate(False):
            if order == 1:
                am = (self.psi_fn + self.psi_star[0].sym) / 2

            elif order == 2:
                am = (
                    5 * self.psi_fn + 8 * self.psi_star[0].sym - self.psi_star[1].sym
                ) / 12

            elif order == 3:
                am = (
                    9 * self.psi_fn
                    + 19 * self.psi_star[0].sym
                    - 5 * self.psi_star[1].sym
                    + self.psi_star[2].sym
                ) / 24

        return am<|MERGE_RESOLUTION|>--- conflicted
+++ resolved
@@ -238,24 +238,22 @@
                             self.psi_star[i].sym[d], self._nswarm_psi.data
                         )
 
-<<<<<<< HEAD
             # restore coords (will call dm.migrate after context manager releases)
-=======
-            # with self.mesh.access():
-            #     print("1:", self.psi_star[0].data, flush=True)
-
-            # with self._nswarm_psi.access():
-            #     print("1S:", self._nswarm_psi.swarmVariable.data, flush=True)
 
             # additional steps for snapback routine
-            og_mig_type = uw.function.dm_swarm_get_migrate_type(self._nswarm_psi)   # get original migrate type
-            uw.function.dm_swarm_set_migrate_type(self._nswarm_psi, 0)              # set to Migrate BASIC
+
+            og_mig_type = uw.function.dm_swarm_get_migrate_type(
+                self._nswarm_psi
+            )  # get original migrate type
+            uw.function.dm_swarm_set_migrate_type(
+                self._nswarm_psi, 0
+            )  # set to Migrate BASIC
 
             # change the rank in DMSwarm_rank with the rank before advection
             nR0_field_name = self._nswarm_psi._nR0.name
 
-            orig_ranks      = self._nswarm_psi.dm.getField(nR0_field_name)
-            node_ranks      = self._nswarm_psi.dm.getField("DMSwarm_rank")
+            orig_ranks = self._nswarm_psi.dm.getField(nR0_field_name)
+            node_ranks = self._nswarm_psi.dm.getField("DMSwarm_rank")
 
             node_ranks[...] = orig_ranks[...]
 
@@ -263,7 +261,7 @@
             self._nswarm_psi.dm.restoreField("DMSwarm_rank")
 
             # will update DMSwarm_cellid, DMSwarmPIC_cooor, etc and call migrate
->>>>>>> f9b94c7b
+
             with self._nswarm_psi.access(self._nswarm_psi.particle_coordinates):
                 self._nswarm_psi.data[...] = self._nswarm_psi._nX0.data[...]
 
