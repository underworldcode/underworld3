--- conflicted
+++ resolved
@@ -26,17 +26,13 @@
 $PYTEST tests/test_1010*py tests/test_1011*py tests/test_1050*py || status=1
 
 # Diffusion / Advection tests
-<<<<<<< HEAD
-$PYTEST tests/test_1100*py
-$PYTEST tests/test_1110*py # Annulus version
-=======
-# $PYTEST tests/test_1100*py || status=1
-# $PYTEST tests/test_1110*py # Annulus version || status=1
+
+$PYTEST tests/test_1100*py || status=1
+$PYTEST tests/test_1110*py # Annulus version || status=1
 #
 if [ $status -ne 0 ]; then
   echo "Some test failed."
   exit 1
 else
   exit 0
-fi
->>>>>>> 942f5f69
+fi