# cython: profile=False
from typing import Optional, Tuple, Union
from collections import namedtuple

from enum import Enum

import math

import numpy
import numpy as np
cimport numpy as np
import sympy
import sympy.vector

from mpi4py import MPI
from petsc4py import PETSc

import meshio

include "./petsc_extras.pxi"

import underworld3
import underworld3 as uw 
from underworld3 import _api_tools
import underworld3.timing as timing

class MeshClass(_api_tools.Stateful):
    @timing.routine_timer_decorator
    def __init__(self, simplex, degree=1, *args,**kwargs):
        self.isSimplex = simplex

        # Enable hashing
        options = PETSc.Options()
        options["dm_plex_hash_location"] = 0
        # Need some tweaks for <3.16.
        petsc_version_minor = PETSc.Sys().getVersion()[1]
        if petsc_version_minor < 16:
            # Let's use 3.16 default heuristics to set hashing grid size.
            cStart,cEnd = self.dm.getHeightStratum(0)
            options["dm_plex_hash_box_nijk"] = max(2, math.floor( (cEnd - cStart)**(1.0/self.dim) * 0.8) )
            # However, if we're in 3d and petsc <3.16, no bueno :-(
            if self.dim==3:
                options["dm_plex_hash_location"] = 0
                options.delValue("dm_plex_hash_box_nijk")
        self.dm.setFromOptions()

        # Set sympy constructs
        from sympy.vector import CoordSys3D
        self._N = CoordSys3D("N")
        # Tidy some of this printing. Note that this
        # only changes the user interface printing, and 
        # switches out for simpler `BaseScalar` representations.
        # For example, we now have "x" instead of "x_N". This makes
        # Jupyter rendered Latex easier to digest, but depending on 
        # how we end up using Sympy coordinate systems it may be 
        # desirable to bring back the more verbose version.
        self._N.x._latex_form=r"\mathrm{x}"
        self._N.y._latex_form=r"\mathrm{y}"
        self._N.z._latex_form=r"\mathrm{z}"
        self._N.i._latex_form=r"\mathbf{\hat{i}}"
        self._N.j._latex_form=r"\mathbf{\hat{j}}"
        self._N.k._latex_form=r"\mathbf{\hat{k}}"

        # dictionary for variables
        import weakref
        self._vars = weakref.WeakValueDictionary()

        self._accessed = False
        self._stale_lvec = True
        self._lvec = None
        self.petsc_fe = None

        self._elementType = None

        self.degree = degree
        self.nuke_coords_and_rebuild()

        super().__init__()

    def nuke_coords_and_rebuild(self):

        # This is a reversion to the old version (3.15 compatible which seems to work)

        self._coord_array = {}

        # let's go ahead and do an initial projection from linear (the default) 
        # to linear. this really is a nothing operation, but a 
        # side effect of this operation is that coordinate DM DMField is 
        # converted to the required `PetscFE` type. this may become necessary
        # later where we call the interpolation routines to project from the linear
        # mesh coordinates to other mesh coordinates. 


        ## LM  - I put in the option to specify the default coordinate interpolation degree 
        ## LM  - which seems sensible given linear interpolation seems likely to be a problem
        ## LM  - for spherical meshes. However, I am not sure about this because it means that
        ## LM  - the mesh coords and the size of the nodal array are different. This might break 
        ## LM  - stuff so I will leave the default at 1

        options = PETSc.Options()
        options.setValue("meshproj_petscspace_degree", self.degree) 
<<<<<<< HEAD
        cdmfe = PETSc.FE().createDefault(self.dim, self.dim, self.isSimplex,
                                                    self.degree,  "meshproj_", PETSc.COMM_WORLD)
    
        self.petsc_fe = cdmfe
=======
        cdmfe = PETSc.FE().createDefault(self.dim, self.dim, self.isSimplex, self.degree, "meshproj_", PETSc.COMM_WORLD)

>>>>>>> c607aadf
        cdef FE c_fe = cdmfe
        cdef DM c_dm = self.dm
        ierr = DMProjectCoordinates( c_dm.dm, c_fe.fe ); CHKERRQ(ierr)

        # now set copy of this array into dictionary

        arr = self.dm.getCoordinatesLocal().array
        self._coord_array[(self.isSimplex,self.degree)] = arr.reshape(-1, self.dim).copy()

        # invalidate the k-d tree 
        self._index = None


        return


    @timing.routine_timer_decorator
    def update_lvec(self):
        """
        This method creates and/or updates the mesh variable local vector. 
        If the local vector is already up to date, this method will do nothing.
        """
        cdef DM dm = self.dm
        if self._stale_lvec:
            if not self._lvec:
                self.dm.clearDS()
                self.dm.createDS()
                # create the local vector (memory chunk) and attach to original dm
                self._lvec = self.dm.createLocalVec()
            # push avar arrays into the parent dm array
            a_global = self.dm.getGlobalVec()
            names, isets, dms = self.dm.createFieldDecomposition()
            with self.access():
                # traverse subdms, taking user generated data in the subdm
                # local vec, pushing it into a global sub vec 
                for var,subiset,subdm in zip(self.vars.values(),isets,dms):
                    lvec = var.vec
                    subvec = a_global.getSubVector(subiset)
                    subdm.localToGlobal(lvec,subvec, addv=False)
                    a_global.restoreSubVector(subiset,subvec)

            self.dm.globalToLocal(a_global,self._lvec)
            self.dm.restoreGlobalVec(a_global)
            self._stale_lvec = False

    @property
    def lvec(self) -> PETSc.Vec:
        """
        Returns a local Petsc vector containing the flattened array 
        of all the mesh variables.
        """
        if self._stale_lvec:
            raise RuntimeError("Mesh `lvec` needs to be updated using the update_lvec()` method.")
        return self._lvec

    def __del__(self):
        if hasattr(self, "_lvec") and self._lvec:
            self._lvec.destroy()

    def access(self, *writeable_vars:"MeshVariable"):
        """
        This context manager makes the underlying mesh variables data available to
        the user. The data should be accessed via the variables `data` handle. 

        As default, all data is read-only. To enable writeable data, the user should
        specify which variable they wish to modify.

        Parameters
        ----------
        writeable_vars
            The variables for which data write access is required.

        Example
        -------
        >>> import underworld3 as uw
        >>> someMesh = uw.mesh.FeMesh_Cartesian()
        >>> with someMesh.deform_mesh():
        ...     someMesh.data[0] = [0.1,0.1]
        >>> someMesh.data[0]
        array([ 0.1,  0.1])
        """

        import time
        uw.timing._incrementDepth()
        stime = time.time()

        self._accessed = True
        deaccess_list = []
        for var in self.vars.values():
            # if already accessed within higher level context manager, continue.
            if var._is_accessed == True:
                continue
            # set flag so variable status can be known elsewhere
            var._is_accessed = True
            # add to de-access list to rewind this later
            deaccess_list.append(var)
            # create & set vec
            var._set_vec(available=True)
            # grab numpy object, setting read only if necessary
            var._data = var.vec.array.reshape( -1, var.num_components )
            if var not in writeable_vars:
                var._old_data_flag = var._data.flags.writeable
                var._data.flags.writeable = False
            else:
                # increment variable state
                var._increment()

        class exit_manager:
            def __init__(self,mesh): self.mesh = mesh
            def __enter__(self): pass
            def __exit__(self,*args):
                cdef DM subdm
                cdef DM dm
                cdef PetscInt fields
                for var in self.mesh.vars.values():
                    # only de-access variables we have set access for.
                    if var not in deaccess_list:
                        continue
                    # set this back, although possibly not required.
                    if var not in writeable_vars:
                        var._data.flags.writeable = var._old_data_flag
                    # perform sync for any modified vars.
                    if var in writeable_vars:
                        subdm = PETSc.DM()
                        dm = self.mesh.dm
                        fields = var.field_id
                        ierr = DMCreateSubDM(dm.dm, 1, &fields, NULL, &subdm.dm);CHKERRQ(ierr)
                        # sync ghost values
                        subdm.localToGlobal(var.vec,var._gvec, addv=False)
                        subdm.globalToLocal(var._gvec,var.vec, addv=False)
                        ierr = DMDestroy(&subdm.dm);CHKERRQ(ierr)
                        self.mesh._stale_lvec = True
                    var._data = None
                    var._set_vec(available=False)
                    var._is_accessed = False
                uw.timing._decrementDepth()
                uw.timing.log_result(time.time()-stime, "Mesh.access",1)
        return exit_manager(self)


    @property
    def N(self) -> sympy.vector.CoordSys3D:
        """
        The mesh coordinate system.
        """
        return self._N

    @property
    def r(self) -> Tuple[sympy.vector.BaseScalar]:
        """
        The tuple of base scalar objects (N.x,N.y,N.z) for the mesh. 
        """
        return self._N.base_scalars()[0:self.dim]

    @property
    def rvec(self) -> sympy.vector.Vector:
        """
        The r vector, `r = N.x*N.i + N.y*N.j [+ N.z*N.k]`.
        """
        N = self.N
        rvecguy = N.x*N.i + N.y*N.j
        if self.dim==3:
            rvecguy += N.z*N.k
        return rvecguy

    @property
    def data(self) -> numpy.ndarray:
        """
        The array of mesh element vertex coordinates.
        """
        # get flat array

        arr = self.dm.getCoordinatesLocal().array
        return arr.reshape(-1, self.dim)

    @property
    def dim(self) -> int:
        """ 
        The mesh dimensionality.
        """
        return self.dm.getDimension()


    @property
    def elementType(self) -> int:
        """
        The (vtk) element type classification for the mesh.
        Will be set to None if it is not meaningful to set one
        value fo the whole mesh
        """
        return self._elementType

    @timing.routine_timer_decorator
    def save(self, filename : str,
                   index    : Optional[int] = None):
        """
        Save mesh data to the specified file. 

        Users will generally create this file, and then
        append mesh variable data to it via the variable
        `save` method.

        Parameters
        ----------
        filename :
            The filename for the mesh checkpoint file. 
        index :
            Not yet implemented. An optional index which might 
            correspond to the timestep (for example). 

        """
        viewer = PETSc.ViewerHDF5().create(filename, "w", comm=MPI.COMM_WORLD)
        # cdef PetscViewer cviewer = ....
        if index:
            raise RuntimeError("Recording `index` not currently supported")
            ## JM:To enable timestep recording, the following needs to be called.
            ## I'm unsure if the corresponding xdmf functionality is enabled via 
            ## the PETSc xdmf script.
            # PetscViewerHDF5PushTimestepping(cviewer)
            # viewer.setTimestep(index)
        viewer(self.dm)
    
    def generate_xdmf(self, filename:str):
        """
        This method generates an xdmf schema for the specified file.

        The filename of the generated file will be the same as the hdf5 file
        but with the `xmf` extension. 

        Parameters
        ----------
        filename :
            File name of the checkpointed hdf5 file for which the
            xdmf schema will be written.
        """
        generateXdmf(filename)

    @property
    def vars(self):
        """
        A list of variables recorded on the mesh.
        """
        return self._vars

    def _get_coords_for_var(self, var):
        """
        This function returns the vertex array for the 
        provided variable. If the array does not already exist, 
        it is first created and then returned.
        """
        key = (self.isSimplex,var.degree) 
        # if array already created, return. 
        if key in self._coord_array:
            return self._coord_array[key]

        # otherwise create and return
        cdmOld = self.dm.getCoordinateDM()
        cdmNew = cdmOld.clone()
        options = PETSc.Options()
        options.setValue("coordinterp_petscspace_degree", var.degree) 
        cdmfe = PETSc.FE().createDefault(self.dim, self.dim, self.isSimplex, var.degree, "coordinterp_", PETSc.COMM_WORLD)
        cdmNew.setField(0,cdmfe)
        cdmNew.createDS()
        (matInterp, vecScale) = cdmOld.createInterpolation(cdmNew)
        vecScale.destroy() # not needed
        coordsOld = self.dm.getCoordinates()
        coordsNewG = cdmNew.getGlobalVec()
        coordsNewL = cdmNew.getLocalVec()
        cdef Mat c_matInterp = matInterp
        cdef Vec c_coordsOld = coordsOld
        cdef Vec c_coordsNewG = coordsNewG
        ierr = MatInterpolate(c_matInterp.mat, c_coordsOld.vec, c_coordsNewG.vec); CHKERRQ(ierr)
        cdmNew.globalToLocal(coordsNewG,coordsNewL)
        arr = coordsNewL.array
        # reshape and grab copy
        arrcopy = arr.reshape(-1,self.dim).copy()
        # record into coord array
        self._coord_array[key] = arrcopy
        # clean up
        cdmNew.restoreLocalVec(coordsNewL)
        cdmNew.restoreGlobalVec(coordsNewG)
        cdmNew.destroy()
        cdmfe.destroy()
        # return
        return arrcopy

    @timing.routine_timer_decorator
    def get_closest_cells(self, coords: numpy.ndarray) -> numpy.ndarray:
        """
        This method uses a kd-tree algorithm to find the closest
        cells to the provided coords. For a regular mesh, this should 
        be exactly the owning cell, but if the mesh is deformed, this 
        is not guaranteed. 

        Parameters:
        -----------
        coords:
            An array of the coordinates for which we wish to determine the
            closest cells. This should be a 2-dimensional array of 
            shape (n_coords,dim).

        Returns:
        --------
        closest_cells:
            An array of indices representing the cells closest to the provided
            coordinates. This will be a 1-dimensional array of 
            shape (n_coords).
        """
        # Create index if required
        if not self._index:
            from underworld3.swarm import Swarm
            # Create a temp swarm which we'll use to populate particles
            # at gauss points. These will then be used as basis for 
            # kd-tree indexing back to owning cells.
            tempSwarm = Swarm(self)
            # 4^dim pop is used. This number may need to be considered
            # more carefully, or possibly should be coded to be set dynamically. 
            tempSwarm.populate(fill_param=4)
            with tempSwarm.access():
                # Build index on particle coords
                self._indexCoords = tempSwarm.particle_coordinates.data.copy()
                self._index = uw.algorithms.KDTree(self._indexCoords)
                self._index.build_index()
                # Grab mapping back to cell_ids. 
                # Note that this is the numpy array that we eventually return from this 
                # method. As such, we take measures to ensure that we use `np.int64` here 
                # because we cast from this type in  `_function.evaluate` to construct 
                # the PETSc cell-sf datasets, and if instead a `np.int32` is used it 
                # will cause bugs that are difficult to find.
                self._indexMap = np.array(tempSwarm.particle_cellid.data[:,0], dtype=np.int64)

        closest_points, dist, found = self._index.find_closest_point(coords)

        if not np.allclose(found,True):
            raise RuntimeError("An error was encountered attempting to find the closest cells to the provided coordinates.")

        return self._indexMap[closest_points]

    def get_min_radius(self) -> double:
        """
        This method returns the minimum distance from any cell centroid to a face.
        It wraps to the PETSc `DMPlexGetMinRadius` routine. 
        """

        cdef PetscVec cellgeom = NULL
        cdef PetscVec facegeom = NULL
        cdef DM dm = self.dm
        cdef double minradius
        if (not hasattr(self,"_min_radius")) or (self._min_radius==None):
            DMPlexComputeGeometryFVM(dm.dm,&cellgeom,&facegeom)
            DMPlexGetMinRadius(dm.dm,&minradius)
            self._min_radius = minradius
            VecDestroy(&cellgeom)
            VecDestroy(&facegeom)
        return self._min_radius

    def mesh2pyvista(self, 
                     elementType: Optional[int]=None
                     ):
        """
        Returns a (vtk) pyvista.UnstructuredGrid object for visualisation of the mesh
        skeleton. Note that this will normally use the elementType that is on the mesh
        (HEX, QUAD) but, for data visualisation on higher-order elements, the actual 
        order of the element is needed.
        
        ToDo: check for pyvista installation

        ToDo: parallel safety

        ToDo: use vtk instead of pyvista 
        """

        import vtk
        import pyvista as pv 

        if elementType is None:
            elementType = self.elementType

        # vtk defines all meshes using 3D coordinate arrays
        if self.dim == 2: 
            coords = self.data
            vtk_coords = np.zeros((coords.shape[0], 3))
            vtk_coords[:,0:2] = coords[:,:]
        else:
            vtk_coords = self.data

        cells = self.mesh_dm_cells()
        cell_type = np.empty(cells.shape[0], dtype=np.int64)
        cell_type[:] = elementType

        vtk_cells = np.empty((cells.shape[0], cells.shape[1]+1), dtype=np.int64)
        vtk_cells[:,0] = cells.shape[1]
        vtk_cells[:,1:] = cells[:,:]

        pyvtk_unstructured_grid = pv.UnstructuredGrid(vtk_cells, cell_type, vtk_coords)

        return pyvtk_unstructured_grid

    def mesh_dm_coords(self):
        cdim = self.dm.getCoordinateDim()
        #lcoords = self.dm.getCoordinatesLocal().array.reshape(-1,cdim)
        coords = self.dm.getCoordinates().array.reshape(-1,cdim)
        return coords

    def mesh_dm_edges(self):
        # coords = mesh_coords(mesh)
        # import pdb; pdb.set_trace()
        starti,endi = self.dm.getDepthStratum(1)
        #Offset of the node indices (level 0)
        coffset = self.dm.getDepthStratum(0)[0]
        edgesize = self.dm.getConeSize(starti)
        edges = np.zeros((endi-starti,edgesize), dtype=np.uint32)
        for c in range(starti, endi):
            edges[c-starti,:] = self.dm.getCone(c) - coffset

        #edges -= edges.min() #Why the offset?
        #print(edges)
        #print(edges.min(), edges.max(), coords.shape)
        return edges

    def mesh_dm_faces(self):
        #Faces / 2d cells
        coords = self.mesh_dm_coords()
        #cdim = mesh.dm.getCoordinateDim()

        #Index range in mesh.dm of level 2
        starti,endi = self.dm.getDepthStratum(2)
        #Offset of the node indices (level 0)
        coffset = self.dm.getDepthStratum(0)[0]
        FACES=(endi-starti)
        facesize = self.mesh_dm_facesize() # Face elements 3(tri) or 4(quad)
        faces = np.zeros((FACES,facesize), dtype=np.uint32)
        for c in range(starti, endi):
            point_closure = self.dm.getTransitiveClosure(c)[0]
            faces[c-starti,:] = point_closure[-facesize:] - coffset
        return faces

    def mesh_dm_facesize(self):
        return self.dm.getConeSize(self.dm.getDepthStratum(2)[0]) #Face elements 3(tri) or 4(quad)

    def mesh_dm_cellsize(self):
        depth = self.dm.getDepth()
        if depth < 3:
            return self.mesh_dm_facesize() #Cells are faces
        return self.dm.getConeSize(self.dm.getDepthStratum(3)[0])  #Cell elements 4(tet) or 6(cuboid)

    def mesh_dm_info(self):
        depth = self.dm.getDepth()
        sz = self.dm.getChart()
        print('getChart (index range)', sz, 'getDepth', depth)
        for i in range(depth+1):
            starti,endi = self.dm.getDepthStratum(i)
            conesize = self.dm.getConeSize(starti)
            print(i, "range: [", starti, endi, "] coneSize", conesize)
        return

    def mesh_dm_cells(self):

        depth = self.dm.getDepth()

        if depth < 3:
            return self.mesh_dm_faces()


        #Index range in mesh.dm of level 3
        starti,endi = self.dm.getDepthStratum(3)
        #Offset of the node indices (level 0)
        coffset = self.dm.getDepthStratum(0)[0]
        CELLS=(endi-starti)
        facesize = self.mesh_dm_facesize() # Face elements 3(tri) or 4(quad)
        cellsize = self.mesh_dm_cellsize() # Cell elements 4(tet) or 6(cuboid)
        FACES = CELLS * cellsize

        if cellsize == 4:
            cell_corners = 4
        else:
            cell_corners = 8
        
        # List of faces (vertex indices)
        faces = np.zeros((FACES,facesize), dtype=np.uint32)
        #print("CELLSIZE:", cellsize, "FACESIZE:",facesize, "SHAPE:",faces.shape)
        
        cell_vertices = np.empty((CELLS, cell_corners), dtype=np.int64)
        
        for c in range(CELLS):
            # The "cone" is the list of face indices for this cell
            cone = self.dm.getCone(c+starti)
            #print("CONE",cone)
            #Iterate through each face element of the cone
            facepoints = np.empty((cellsize, facesize), dtype=np.int64)
            for co in range(cellsize):
                #This contains the face vertex indices in correct order at the end
                point_closure = self.dm.getTransitiveClosure(cone[co])[0]
                faces[cellsize*c + co,:] = point_closure[-facesize:] - coffset
                facepoints[co, :] = point_closure[-facesize:] - coffset
            
            # Unique vertex values only, but preserve ordering
            unique,indices = np.unique(facepoints.flatten(), return_index=True)
            cell_vertices[c,:] = facepoints.flatten()[np.sort(indices)]
                      
        return cell_vertices

class Box(MeshClass):
    @timing.routine_timer_decorator
    def __init__(self, 
                elementRes   :Optional[Tuple[  int,  int,  int]] =(16, 16), 
                minCoords    :Optional[Tuple[float,float,float]] =None,
                maxCoords    :Optional[Tuple[float,float,float]] =None,
                simplex      :Optional[bool]                     =False,
                degree       :Optional[int]                      =1
                ):
        """
        Generates a 2 or 3-dimensional box mesh.

        Parameters
        ----------
        elementRes:
            Tuple specifying number of elements in each axis direction.
        minCoord:
            Optional. Tuple specifying minimum mesh location.
        maxCoord:
            Optional. Tuple specifying maximum mesh location.
        simplex:
            If `True`, simplex elements are used, and otherwise quad or 
            hex elements. 
        """
        interpolate=False
        options = PETSc.Options()
        options["dm_plex_separate_marker"] = None
        self.elementRes = elementRes
        if minCoords==None : minCoords=len(elementRes)*(0.,)
        self.minCoords = minCoords
        if maxCoords==None : maxCoords=len(elementRes)*(1.,)
        self.maxCoords = maxCoords
        self.dm = PETSc.DMPlex().createBoxMesh(
            elementRes, 
            lower=minCoords, 
            upper=maxCoords,
            simplex=simplex)
        part = self.dm.getPartitioner()
        part.setFromOptions()
        self.dm.distribute()
        self.dm.setFromOptions()

        # bcs
        from enum import Enum        
        if len(elementRes) == 2:
            class Boundary2D(Enum):
                BOTTOM = 1
                RIGHT  = 2
                TOP    = 3
                LEFT   = 4
            self.boundary = Boundary2D
        else:
            class Boundary3D(Enum):
                BOTTOM = 1
                TOP    = 2
                FRONT  = 3
                BACK   = 4
                RIGHT  = 5
                LEFT   = 6
            self.boundary = Boundary3D

        # self.dm.view()
        # create boundary sets
        for val in self.boundary:
            boundary_set = self.dm.getStratumIS("marker",val.value)        # get the set
            self.dm.createLabel(str(val).encode('utf8'))                   # create the label
            boundary_label = self.dm.getLabel(str(val).encode('utf8'))     # get label
            # Without this check, we have failures at this point in parallel. 
            # Further investigation required. JM.
            if boundary_set:
                boundary_label.insertIS(boundary_set, 1) # add set to label with value 1

        super().__init__(simplex=simplex, degree=degree)



# JM: I don't think this class is required any longer
# and the pygmsh version should instead be used. I'll
# leave this implementation here for now.
# class Sphere(MeshClass):
#     """
#     Generates a 2 or 3-dimensional box mesh.
#     """
#     @timing.routine_timer_decorator
#     def __init__(self, 
#                 refinements=4, 
#                 radius=1.):

#         self.refinements = refinements
#         self.radius = radius

#         options = PETSc.Options()
#         options.setValue("bd_dm_refine", self.refinements)

#         cdef DM dm = PETSc.DMPlex()
#         cdef MPI_Comm ccomm = GetCommDefault()
#         cdef PetscInt cdim = 3
#         cdef PetscReal cradius = self.radius
#         DMPlexCreateBallMesh(ccomm, cdim, cradius, &dm.dm)
#         self.dm = dm


#         part = self.dm.getPartitioner()
#         part.setFromOptions()
#         self.dm.distribute()
#         self.dm.setFromOptions()

#         from enum import Enum        
#         class Boundary(Enum):
#             OUTER = 1
        
#         self.boundary = Boundary

#         self.dm.view()        
        
#         super().__init__(simplex=True)


class MeshFromGmshFile(MeshClass):

    # Data structures for tracking gmsh labels
    physical_label_group = namedtuple('Group', ('name', 'labels') )

    @timing.routine_timer_decorator
    def __init__(self,
                 dim           :int,
                 filename      :str,
                 label_groups  :Optional[list] = [],
                 cell_size     :Optional[float] = None,
                 refinements   :Optional[int]   = 0,
                 simplex       :Optional[bool] = True,  # Not sure if this will be useful
                 degree       :Optional[int]                      =1


                ):
        """
        This is a generic mesh class for which users will provide 
        the mesh as a gmsh (.msh) file.

            - dim, simplex not inferred from the file at this point 

            - the file pointed to by filename needs to be a .msh file 
            - bound_markers is an Enum that identifies the markers used by gmsh physical objects
            - etc etc
        """

        if cell_size and (refinements>0):
            raise ValueError("You should either provide a `cell_size`, or a `refinements` count, but not both.")

        self.cell_size = cell_size
        self.refinements = refinements

        options = PETSc.Options()
        options["dm_plex_separate_marker"] = None

        self.dm =  PETSc.DMPlex().createFromFile(filename)
        self.meshio = meshio.read(filename)


        part = self.dm.getPartitioner()
        part.setFromOptions()
        self.dm.distribute()
        self.dm.setFromOptions()

        try: 
            self.dm.markBoundaryFaces("Boundary.ALL_BOUNDARIES", value=self.boundary.ALL_BOUNDARIES.value)
        except:
            pass

        ## Face Sets are boundaries defined by element surfaces (1d or 2d entities)
        ## Vertex Sets are discrete points 
        ## pygmsh interlaces their labelling so, we have to try each one.

        # Code to generate labels and label groups assuming the gmsh physical labels

        label_dict = self.meshio.field_data

        ## Face Sets are boundaries defined by element surfaces (1d or 2d entities)
        ## Vertex Sets are discrete points 
        ## pygmsh interlaces their labelling so, we have to try each one.

        for l in label_dict:
            self.dm.createLabel(str(l).encode('utf8'))
            label = self.dm.getLabel(str(l).encode('utf8'))
            
            indexSet = self.dm.getStratumIS("Face Sets", label_dict[l][0])
            if not indexSet: # try the other one 
                indexSet = self.dm.getStratumIS("Vertex Sets", label_dict[l][0])
            
            if indexSet:
                label.insertIS(indexSet, 1)
                
            indexSet.destroy()
            

        ## Groups

        for g in label_groups:
            self.dm.createLabel(str(g.name).encode('utf8'))
            label = self.dm.getLabel(str(g.name).encode('utf8'))
            
            for l in label_dict:
                print("Looking for {} in {}".format(l,g.labels))
                if l in g.labels:
                    indexSet = self.dm.getStratumIS("Face Sets", label_dict[l][0])
                    if not indexSet: # try the other one 
                        indexSet = self.dm.getStratumIS("Vertex Sets", label_dict[l][0])

                    if indexSet:
                        label.insertIS(indexSet, 1)

                    indexSet.destroy()


        # Provide these to the mesh for boundary conditions
        self.labels =  ["Boundary.ALL_BOUNDARIES"] + [ l for l in label_dict ] + [ g.name for g in label_groups ]

        self.dm.view()
        super().__init__(simplex=simplex, degree=degree)



class MeshFromCellList(MeshClass):
    @timing.routine_timer_decorator
    def __init__(self,
                 dim         :int,
                 cells       :numpy.ndarray,
                 coords      :numpy.ndarray,
                 cell_size   :Optional[float] = None,
                 refinements :Optional[int]   = 0,
                 simplex      :Optional[bool] = True,                
                 degree       :Optional[int]  =1


                ):
        """
        This is a generic mesh class for which users will provide 
        the specifying mesh cells and coordinates.

        This method wraps to the PETSc `DMPlexCreateFromCellListPetsc` routine.

        Only the root process needs to provide the `cells` and `coords` arrays. It
        will then be distributed to other processes in the communication group.

        ?? Should we try to add mesh labels in here - LM ??

        Parameters
        ----------
        dim :
            The mesh dimensionality.
        cells :
            An array of integers of size [numCells,numCorners] specifying the vertices for each cell.
        coords :
            An array of floats of size [numVertices,dim] specifying the coordinates of each vertex.
        cell_size :
            The target cell size for the final mesh. Mesh refinements will occur to achieve this target 
            resolution. If this is specified, `refinements` should not be specified. 
        refinements :
            The number of mesh refinements that should be performed. If this is specified, `cell_size` 
            should not be specified. 
        simplex:
            If `True`, simplex elements are assumed (default is True)
        """

        if cell_size and (refinements>0):
            raise ValueError("You should either provide a `cell_size`, or a `refinements` count, but not both.")
        self.cell_size = cell_size
        self.refinements = refinements

        options = PETSc.Options()
        # options.setValue("dm_refine", self.refinements)
        from . import mesh_utils
        from mpi4py import MPI
        cdef DM dm  = mesh_utils._from_cell_list(dim, cells, coords, MPI.COMM_WORLD)
        self.dm = dm

        from enum import Enum
        class Boundary(Enum):
            ALL_BOUNDARIES = 1
        self.boundary = Boundary

        bound = self.boundary.ALL_BOUNDARIES
        self.dm.markBoundaryFaces(str(bound).encode('utf8'),bound.value)

        part = self.dm.getPartitioner()
        part.setFromOptions()
        self.dm.distribute()
        self.dm.setFromOptions()

        if cell_size:
            while True:
                # Use a factor of 2 here as PETSc returns distance from centroid to edge
                min_rad = 2.*self.get_min_radius()
                if min_rad > 1.5*cell_size:
                    if MPI.COMM_WORLD.rank==0:
                        print(f"Mesh cell size ({min_rad:.3E}) larger than requested ({cell_size:.3E}). Refining.")
                    self.dm = self.dm.refine()
                    self._min_radius = None
                else:
                    break

        for val in range(refinements):
            if MPI.COMM_WORLD.rank==0:
                print(f"Mesh refinement {val+1} of {refinements}.")
            self.dm = self.dm.refine()
            self._min_radius = None

        if MPI.COMM_WORLD.rank==0:
            print(f"Generated mesh minimum cell size: {2.*self.get_min_radius():.3E}. Requested size: {cell_size:.3E}.")

        self.dm.view()
        super().__init__(simplex=simplex, degree=degree)

class MeshFromMeshIO(MeshFromCellList):
    @timing.routine_timer_decorator
    def __init__(self,
                 dim         :int,
                 meshio      :"MeshIO",
                 cell_size   :Optional[float] =None,
                 refinements :Optional[int]   = 0,
                 simplex      :Optional[bool] = True,
                 degree       :Optional[int]                      =1

                 ):
        """
        This is a generic mesh class for which users will provide 
        the specifying mesh data as a `MeshIO` object.

        Only the root process needs to provide the MeshIO object. It
        will then be distributed to other processes in the communication group.

        Parameters
        ----------
        dim :
            The mesh dimensionality.
        meshio :
            The MeshIO object specifying the mesh.
        cell_size :
            The target cell size for the final mesh. Mesh refinements will occur to achieve this target 
            resolution. If this is specified, `refinements` should not be specified. 
        refinements :
            The number of mesh refinements that should be performed. If this is specified, `cell_size` 
            should not be specified. 
        simplex:
            If `True`, simplex elements are assumed (default is True)
        """

        if dim not in (2,3):
            raise ValueError(f"`dim` must be 2 or 3. You have passed in dim={dim}.")

        # if remove_lower_dimensional_cells is called on the mesh, then the cell list 
        # for our regular meshes should be of length 1 (all hexes, all tets, all quads and so on)

        cells = coords = None
        if MPI.COMM_WORLD.rank==0:
            cells  = meshio.cells[0][1]
            coords = meshio.points[:,0:dim]
  
        super().__init__(dim, cells, coords, cell_size, refinements, simplex=simplex, degree=degree)

    def _get_local_cell_size(self,
                             dim        : int,
                             domain_vol : float,
                             cell_size  : float) -> int:
        """
        This method attempts to determine an appropriate resolution for
        the generated *local* gmsh object.

        This will consequently be refined in parallel to achieve the user's 
        requested cell_size.

        Parameters
        ----------
        dim :
            Mesh dimensionality.
        domain_vol : 
            The expected domain volume (or area) for the generated
            mesh.
        cell_size :
            Typical cell characteristic length.

        Returns
        -------
        The suggested local cell size.

        """
        def cell_count(cell_size):
            # approx size of tri/tet
            cell_area  = 0.5 if (dim==2) else 1/(6.*math.sqrt(2.))
            cell_area *= cell_size**dim
            return int(domain_vol/cell_area)
        # Set max local at some nominal number.
        # This may well need to be different in 2 or 3-d.
        max_local_cells = 48**3  
        csize_local = cell_size
        #Keep doubling cell size until we can generate reasonably sized local mesh.
        while cell_count(csize_local)>max_local_cells:
            csize_local *= 1.1
        return csize_local 


# pygmesh generator for Hex (/ Quad)-based structured, box mesh

# Note boundary labels are needed (cf PETSc box mesh above)

class Hex_Box(MeshFromMeshIO):
    @timing.routine_timer_decorator
    def __init__(self,
                dim          :Optional[  int] = 2,
                elementRes   :Tuple[int,  int,  int]    = (16, 16, 0), 
                minCoords    :Optional[Tuple[float,float,float]] =None,
                maxCoords    :Optional[Tuple[float,float,float]] =None,
                cell_size    :Optional[float] =0.05,
                degree       :Optional[int]                      =1

                ):
        """
        This class generates a Cartesian box of regular hexahedral (3D) or quadrilateral (2D) 
        elements. 

        Parameters
        ----------
        dim :
            The mesh dimensionality.
        elementRes:
            Tuple specifying number of elements in each axis direction.
        minCoord:
            Optional. Tuple specifying minimum mesh location.
        maxCoord:
            Optional. Tuple specifying maximum mesh location.
        cell_size :
            The target cell size for the final mesh. Mesh refinements will occur to achieve this target 
            resolution. If this is specified, `refinements` should not be specified. 
        """

        if minCoords==None: 
            minCoords=len(elementRes)*(0.,)

        if maxCoords==None: 
            maxCoords=len(elementRes)*(1.,)

        self.pygmesh = None
        # Only root proc generates pygmesh, then it's distributed.

        if MPI.COMM_WORLD.rank==0:
            mesh = Hex_Box.build_pygmsh( dim, elementRes, minCoords, maxCoords )

        super().__init__(dim, mesh, cell_size, simplex=False, degree=degree)

        self.pygmesh = mesh
        self.elementRes = elementRes
        self.minCoords = minCoords
        self.maxCoords = maxCoords

        import vtk

        if dim == 2:
            self._elementType = vtk.VTK_QUAD
        else:
            self._elementType = vtk.VTK_HEXAHEDRON

        return

    def build_pygmsh(
                dim          :Optional[  int] = 2,
                elementRes   :Optional[Tuple[int,  int,  int]]    = (16, 16, 0), 
                minCoords    :Optional[Tuple[float,float,float]] =None,
                maxCoords    :Optional[Tuple[float,float,float]] =None 
            ):

        x_sep=(maxCoords[0] - minCoords[0])/elementRes[0]

        import pygmsh
        with pygmsh.geo.Geometry() as geom:
            points = [geom.add_point([x, minCoords[1], minCoords[2]], x_sep) for x in [minCoords[0], maxCoords[0]]]
            line = geom.add_line(*points)

            _, rectangle, _ = geom.extrude(
                line, translation_axis=[0.0, maxCoords[1]-minCoords[1], 0.0], num_layers=elementRes[1], recombine=True
            )

            # It would make sense to validate that elementRes[2] > 0 if dim==3

            if dim == 3:
                geom.extrude(
                    rectangle,
                    translation_axis=[0.0, 0.0, maxCoords[2]-minCoords[2]],
                    num_layers=elementRes[2],
                    recombine=True,
                )
                
            quad_hex_box = geom.generate_mesh()
            quad_hex_box.remove_lower_dimensional_cells()

        return quad_hex_box



# pygmesh generator for Tet/Tri-based structured, box mesh
# Note boundary labels are needed (cf PETSc box mesh above)

class Simplex_Box(MeshFromMeshIO):
    @timing.routine_timer_decorator
    def __init__(self,
                dim          :Optional[  int] = 2,
                elementRes   :Tuple[int,  int,  int]    = (16, 16, 0), 
                minCoords    :Optional[Tuple[float,float,float]] =None,
                maxCoords    :Optional[Tuple[float,float,float]] =None,
                cell_size    :Optional[float] =0.05,
                degree       :Optional[int]  =1
                ):
        """
        This class generates a box with gmsh

        Parameters
        ----------
        dim :
            The mesh dimensionality.
        elementRes:
            Tuple specifying number of elements in each axis direction.
        minCoord:
            Optional. Tuple specifying minimum mesh location.
        maxCoord:
            Optional. Tuple specifying maximum mesh location.
        cell_size :
            The target cell size for the final mesh. Mesh refinements will occur to achieve this target 
            resolution.   
        """

        if minCoords==None: 
            minCoords=len(elementRes)*(0.,)

        if maxCoords==None: 
            maxCoords=len(elementRes)*(1.,)

        self.pygmesh = None

        # Only root proc generates pygmesh, then it's distributed.
        if MPI.COMM_WORLD.rank==0:
            mesh = Simplex_Box.build_pygmsh(dim, elementRes, minCoords, maxCoords)
    
        super().__init__(dim, mesh, cell_size, degree=degree, simplex=True)

        self.elementRes = elementRes
        self.minCoords = minCoords
        self.maxCoords = maxCoords
        self.pygmesh = mesh

        import vtk

        if dim == 2:
            self._elementType = vtk.VTK_TRIANGLE
        else:
            self._elementType = vtk.VTK_TETRA

        return


    def build_pygmsh(
                dim          :Optional[  int] = 2,
                elementRes   :Optional[Tuple[int,  int,  int]]    = (16, 16, 0), 
                minCoords    :Optional[Tuple[float,float,float]] =None,
                maxCoords    :Optional[Tuple[float,float,float]] =None,
                cell_size    :Optional[float] =1.0):
 
        xx = maxCoords[0]-minCoords[0]
        yy = maxCoords[1]-minCoords[1]
        zz = maxCoords[2]-minCoords[2]

        import pygmsh
        with pygmsh.occ.Geometry() as geom:
            p = geom.add_point(minCoords, 1)
            _, l, _ = geom.extrude(p, [xx, 0, 0], num_layers=elementRes[0])
            _, s, _ = geom.extrude(l, [0, yy, 0], num_layers=elementRes[1])
            if elementRes[2] > 0:
                geom.extrude(s, [0, 0, zz], num_layers=elementRes[2])
                
            structured_tri_rect = geom.generate_mesh()   
            structured_tri_rect.remove_lower_dimensional_cells()

        return structured_tri_rect


# pygmesh generator for Tet/Tri-based structured, box mesh
# Note boundary labels are needed (cf PETSc box mesh above)

class Unstructured_Simplex_Box(MeshFromMeshIO):
    @timing.routine_timer_decorator
    def __init__(self,
                dim          :Optional[  int] = 2,
                minCoords    :Optional[Tuple[float,float,float]] =None,
                maxCoords    :Optional[Tuple[float,float,float]] =None,
                coarse_cell_size: Optional[float]=0.1, 
                global_cell_size:Optional[float]=0.05,
                degree       :Optional[int]        =1

                ):
        """
        This class generates a box

        Parameters
        ----------
        dim :
            The mesh dimensionality.
        minCoord:
            Optional. Tuple specifying minimum mesh location. 
        maxCoord:
            Optional. Tuple specifying maximum mesh location.
        coarse_cell_size :
            The target cell size for the unstructured template mesh that will later be refined for 
            solving the unknowns. 
        global_cell_size :
            The target cell size for the final mesh. Mesh refinements will occur to achieve this target 
            resolution. 
        """

        if minCoords==None: 
            minCoords=(0.0,0.0,0.0)

        if len(minCoords) == 2:
            minCoords = (minCoords[0], minCoords[1], 0.0)

        if maxCoords==None: 
            maxCoords=(1.0,1.0,1.0) 

        if len(maxCoords) == 2:
            maxCoords = (maxCoords[0], maxCoords[1], 0.0)


        self.pygmesh = None
        # Only root proc generates pygmesh, then it's distributed.


        if MPI.COMM_WORLD.rank==0:
            unstructured_simplex_box = Unstructured_Simplex_Box.build_pygmsh(dim, 
                            minCoords, maxCoords, 
                            coarse_cell_size,
                            global_cell_size)

        super().__init__(dim, unstructured_simplex_box, global_cell_size, simplex=True, degree=degree)

        self.pygmesh = unstructured_simplex_box
        self.meshio = unstructured_simplex_box
        self.elementRes = None
        self.minCoords = minCoords
        self.maxCoords = maxCoords

        import vtk

        if dim == 2:
            self._elementType = vtk.VTK_TRIANGLE
        else:
            self._elementType = vtk.VTK_TETRA

        return

    def build_pygmsh(
                     dim, 
                     minCoords, maxCoords, 
                     coarse_cell_size,  
                     global_cell_size ):


        xx = maxCoords[0]-minCoords[0]
        yy = maxCoords[1]-minCoords[1]
        zz = maxCoords[2]-minCoords[2]

        import pygmsh
        with pygmsh.occ.Geometry() as geom:
            if dim == 2:
                # args: corner point (3-tuple), width, height, corner-roundness ... 
                box = geom.add_rectangle(minCoords,xx,yy,0.0, mesh_size=coarse_cell_size)
            else:
                # args: corner point (3-tuple), size (3-tuple) ... 
                box = geom.add_box(minCoords,(xx,yy,zz), mesh_size=coarse_cell_size)

            unstructured_simplex_box = geom.generate_mesh()  
            unstructured_simplex_box.remove_lower_dimensional_cells()

        return unstructured_simplex_box

class SphericalShell(MeshFromGmshFile):


    @timing.routine_timer_decorator
    def __init__(self,
                 dim              :Optional[  int] =2,
                 radius_outer     :Optional[float] =1.0,
                 radius_inner     :Optional[float] =0.5,
                 cell_size        :Optional[float] =0.05,
                 cell_size_upper  :Optional[float] =None,
                 cell_size_lower  :Optional[float] =None,
                 degree           :Optional[int]   =2,
                 verbose          :Optional[bool]  =False
        ):

        """
        This class generates a spherical shell, or a full sphere
        where the inner radius is zero.

        Parameters
        ----------
        dim :
            The mesh dimensionality.
        radius_outer :
            The outer radius for the spherical shell.
        radius_inner :
            The inner radius for the spherical shell. If this is set to 
            zero, a full sphere is generated.
        cell_size :
            The target cell size for the final mesh. Mesh refinements will occur to achieve this target 
            resolution.
        """

        if radius_inner>=radius_outer:
            raise ValueError("`radius_inner` must be smaller than `radius_outer`.")
        self.pygmesh = None
        # Only root proc generates pygmesh, then it's distributed.
        if MPI.COMM_WORLD.rank==0:

            csize_local = cell_size

            if cell_size_upper is None:
                cell_size_upper = cell_size

            if cell_size_lower is None:
                cell_size_lower = cell_size

            import pygmsh
            # Generate local mesh.
            with pygmsh.geo.Geometry() as geom:
                geom.characteristic_length_max = csize_local

                if dim==2:
                    if radius_inner > 0.0:
                        inner  = geom.add_circle((0.0,0.0,0.0),radius_inner, make_surface=False, mesh_size=cell_size_lower)
                        domain = geom.add_circle((0.0,0.0,0.0), radius_outer, mesh_size=cell_size_upper, holes=[inner])
                        geom.add_physical(inner.curve_loop.curves,  label="Lower")
                        geom.add_physical(domain.curve_loop.curves, label="Upper")
                        geom.add_physical(domain.plane_surface, label="Elements")
                    else:
                        centre = geom.add_point((0.0,0.0,0.0), mesh_size=cell_size_lower)
                        domain = geom.add_circle((0.0,0.0,0.0), radius_outer, mesh_size=cell_size_upper)
                        geom.in_surface(centre, domain.plane_surface)
                        geom.add_physical(centre, label="Centre")
                        geom.add_physical(domain.curve_loop.curves, label="Upper")
                        geom.add_physical(domain.plane_surface, label="Elements")

                else:
                    if radius_inner > 0.0:
                        inner  = geom.add_ball((0.0,0.0,0.0),radius_inner, with_volume=False, mesh_size=cell_size_lower)
                        domain = geom.add_ball((0.0,0.0,0.0), radius_outer, mesh_size=cell_size_upper, holes=[inner.surface_loop])
                        geom.add_physical(inner.surface_loop.surfaces,  label="Lower")
                        geom.add_physical(domain.surface_loop.surfaces, label="Upper")
                        geom.add_physical(domain.volume, label="Elements")

                    else:
                        centre = geom.add_point((0.0,0.0,0.0), mesh_size=cell_size_lower)
                        domain = geom.add_ball((0.0,0.0,0.0), radius_outer, mesh_size=cell_size_upper)  
                        geom.in_volume(centre, domain.volume)
                        geom.add_physical(centre,  label="Centre")
                        geom.add_physical(domain.surface_loop.surfaces, label="Upper")
                        geom.add_physical(domain.volume, label="Elements")                   
     

                groups = [] # no groups !

                geom.generate_mesh(verbose=verbose)

                import tempfile

                with tempfile.NamedTemporaryFile(suffix=".msh") as tfile:
                    geom.save_geometry(tfile.name)
                    geom.save_geometry("ignore_ball_mesh_geom.msh")
                    # Can save vtk file here if required ... or not
                    geom.save_geometry("ignore_ball_mesh_geom.vtk")
                    self.meshio = meshio.read(tfile.name)
                    self.meshio.remove_lower_dimensional_cells()

                # The following is an example of setting a callback for variable resolution.
                # geom.set_mesh_size_callback(
                #     lambda dim, tag, x, y, z: 0.15*abs(1.-sqrt(x ** 2 + y ** 2 + z ** 2)) + 0.15
                # )
        super().__init__(dim, filename="ignore_ball_mesh_geom.msh", label_groups=groups, 
                              cell_size=cell_size, simplex=True, degree=degree)


        import vtk

        if dim == 2:
            self._elementType = vtk.VTK_TRIANGLE
        else:
            self._elementType = vtk.VTK_TETRA

        return

    

# The following does not work correctly as the transfinite volume is not correctly 
# meshed ... / cannot be generated consistently with these surface descriptions. 


class StructuredCubeSphericalCap(MeshFromMeshIO):

    @timing.routine_timer_decorator
    def __init__(self,
                elementRes     :Optional[Tuple[int,  int,  int]]  = (16, 16, 8), 
                angles         :Optional[Tuple[float, float]] = (0.7853981633974483, 0.7853981633974483), # pi/4
                radius_outer   :Optional[float] =1.0,
                radius_inner   :Optional[float] =0.5,
                simplex        :Optional[bool] = False, 
                degree         :Optional[int]  =2,
                cell_size      :Optional[float] =1.0
                ):

        """
        This class generates a structured spherical cap based on a deformed cube

        Parameters
        ----------
        elementRes: 
            Elements in the (NS, EW, R) direction 
        angles:
            Angle subtended at the equator, central meridian for this cube-spherical-cap. 
            Should be less than pi/2 for respectable element distortion.
        radius_outer :
            The outer radius for the spherical shell.
        radius_inner :
            The inner radius for the spherical shell. If this is set to 
            zero, a full sphere is generated.
        cell_size :
            The target cell size for the final mesh. Mesh refinements will occur to achieve this target 
            resolution.
        """

        if radius_inner>=radius_outer:
            raise ValueError("`radius_inner` must be smaller than `radius_outer`.")
            
        import pygmsh

        self.pygmesh = None

        # Only root proc generates pygmesh, then it's distributed.

        if MPI.COMM_WORLD.rank==0:  
            hex_box = StructuredCubeSphericalCap.build_pygmsh(elementRes, angles, radius_outer, radius_inner, simplex)

        super().__init__(3, hex_box, cell_size, simplex=simplex, degree=degree)

        self.meshio = hex_box

        import vtk

        if simplex:
            self._elementType = vtk.VTK_TETRA
        else:
            self._elementType = vtk.VTK_HEXAHEDRON

        self.elementRes = elementRes

        # Is the most useful definition ?
        self.minCoords = (-angles[0]/2.0, -angles[1]/2.0, radius_inner)
        self.maxCoords = ( angles[0]/2.0,  angles[1]/2.0, radius_outer)

        return

    def build_pygmsh(
                elementRes, 
                angles,
                radius_outer,
                radius_inner,
                simplex, 
                ):

            import pygmsh 

            minCoords = (-1.0,-1.0,radius_inner)
            maxCoords = ( 1.0, 1.0,radius_outer)

            xx = maxCoords[0]-minCoords[0]
            yy = maxCoords[1]-minCoords[1]
            zz = maxCoords[2]-minCoords[2]

            x_sep=(maxCoords[0] - minCoords[0])/elementRes[0]

            theta = angles[0]
            phi = angles[1]

            with pygmsh.geo.Geometry() as geom:
                points = [geom.add_point([x, minCoords[1], minCoords[2]], x_sep) for x in [minCoords[0], maxCoords[0]]]
                line = geom.add_line(*points)

                _, rectangle, _ = geom.extrude(line, translation_axis=[0.0, maxCoords[1]-minCoords[1], 0.0], 
                                               num_layers=elementRes[1], recombine=(not simplex))

                geom.extrude(
                        rectangle,
                        translation_axis=[0.0, 0.0, maxCoords[2]-minCoords[2]],
                        num_layers=elementRes[2],
                        recombine=(not simplex),
                    )
                    
                hex_box = geom.generate_mesh()
                hex_box.remove_lower_dimensional_cells()

                # Now adjust the point locations
                # first make a pyramid that subtends the correct angle at each level
                
                hex_box.points[:,0] *= hex_box.points[:,2] * np.tan(theta/2) 
                hex_box.points[:,1] *= hex_box.points[:,2] * np.tan(phi/2) 
        
                # second, adjust the distance so each layer forms a spherical cap 
                
                targetR = hex_box.points[:,2]
                actualR = np.sqrt(hex_box.points[:,0]**2 + hex_box.points[:,1]**2 + hex_box.points[:,2]**2)

                hex_box.points[:,0] *= (targetR / actualR)
                hex_box.points[:,1] *= (targetR / actualR)
                hex_box.points[:,2] *= (targetR / actualR)
                            
                # finalise geom context

            return hex_box
## 


class StructuredCubeSphereBallMesh(MeshFromGmshFile):
    @timing.routine_timer_decorator
    def __init__(self,
                dim            :Optional[int] = 2,
                elementRes     :Tuple[int,  int]  = 8,
                radius_outer   :Optional[float] = 1.0,
                cell_size      :Optional[float] = 1e30,
                simplex        :Optional[bool] = False, 
                degree         :Optional[int]  = 2
                ):

        """
        This class generates a structured solid spherical ball based on the cubed sphere

        Parameters
        ----------
        dim:
        elementRes: 
            Elements in the R direction 
        radius_outer :
            The outer radius for the spherical shell.
        simplex: 
            Tets (True) or Hexes (False)
        cell_size :
            The target cell size for the final mesh. Mesh refinements will occur to achieve this target 
            resolution.
        """
        
        import pygmsh
        self.meshio = None

        # Really this should be "Labels for the mesh not boundaries"

        class Boundary(Enum):
            ALL_BOUNDARIES = 0
            CENTRE = 1
            LOWER  = 1
            TOP    = 2
            UPPER  = 2

        ## We should pass the boundary definitions to the mesh constructor to be sure
        ## that we use consistent values for the labels

        # Really this should be "Labels for the mesh not boundaries"

        class Boundary(Enum):
            ALL_BOUNDARIES = 1
            CENTRE = 10
            TOP    = 20
            UPPER  = 20

        ## We should pass the boundary definitions to the mesh constructor to be sure
        ## that we use consistent values for the labels

        # Only root proc generates pygmesh, then it's distributed.
        if MPI.COMM_WORLD.rank==0:  
            if dim == 2:
                cs_hex_box, filename = StructuredCubeSphereBallMesh.build_pygmsh_2D(elementRes, radius_outer, simplex=simplex)
            else: 
                cs_hex_box, filename = StructuredCubeSphereBallMesh.build_pygmsh_3D(elementRes, radius_outer, simplex=simplex)
        else:
            cs_hex_box = None

        super().__init__(dim, filename=filename, bound_markers=Boundary, 
                              cell_size=cell_size, simplex=simplex, degree=degree)


        self.meshio  = cs_hex_box

        import vtk

        if simplex:
            if dim==2:
                self._elementType = vtk.VTK_TRIANGLE
            else:
                self._elementType = vtk.VTK_TETRA
        else:
            if dim==2:
                self._elementType = vtk.VTK_QUAD
            else:
                self._elementType = vtk.VTK_HEXAHEDRON        

        self.elementRes = elementRes

        # Is the most useful definition
        self.minCoords = (0.0,)
        self.maxCoords = (radius_outer,)

        return

    def build_pygmsh_2D(
            elementRes     :Optional[int]  = 16, 
            radius_outer   :Optional[float] =1.0,
            simplex        :Optional[bool]  =False
            ):

        import meshio
        import gmsh

        gmsh.initialize()
        gmsh.option.setNumber("Mesh.SaveAll", 1)
        gmsh.model.add("squared")

        lc = 0.0 * radius_outer / (elementRes+1)
        ro = radius_outer
        r2 = radius_outer / np.sqrt(2)
        res = elementRes*2+1

        gmsh.model.geo.addPoint(0.0,0.0,0.0, lc, 1)
        
        gmsh.model.geo.addPoint( r2, r2, 0.0, lc, 10)
        gmsh.model.geo.addPoint(-r2, r2, 0.0, lc, 11)
        gmsh.model.geo.addPoint(-r2,-r2, 0.0, lc, 12)
        gmsh.model.geo.addPoint( r2,-r2, 0.0, lc, 13)

        gmsh.model.geo.add_circle_arc(10, 1, 11, tag=100)
        gmsh.model.geo.add_circle_arc(11, 1, 12, tag=101)      
        gmsh.model.geo.add_circle_arc(12, 1, 13, tag=102)      
        gmsh.model.geo.add_circle_arc(13, 1, 10, tag=103)      

        gmsh.model.geo.addCurveLoop([100, 101, 102, 103], 10000, reorient=True)
        gmsh.model.geo.add_surface_filling([10000], 10101)
        
        gmsh.model.geo.mesh.set_transfinite_curve(100, res, meshType="Progression")
        gmsh.model.geo.mesh.set_transfinite_curve(101, res, meshType="Progression")
        gmsh.model.geo.mesh.set_transfinite_curve(102, res, meshType="Progression")
        gmsh.model.geo.mesh.set_transfinite_curve(103, res, meshType="Progression")

        gmsh.model.geo.mesh.setTransfiniteSurface(10101)

        if not simplex:
            gmsh.model.geo.mesh.setRecombine(2, 10101)


        gmsh.model.geo.synchronize()

        centreMarker, upperMarker = 1, 2



        #gmsh.model.add_physical_group(1, [100], outerMarker+1) # temp - to test the bc settings
        #gmsh.model.add_physical_group(1, [101], outerMarker+2)
        #gmsh.model.add_physical_group(1, [102], outerMarker+3)
        #gmsh.model.add_physical_group(1, [103], outerMarker+4)
        gmsh.model.add_physical_group(1, [100, 101, 102, 103], upperMarker)
        
        # Vertex groups (0d)
        gmsh.model.add_physical_group(0, [1], centreMarker)

        # Shove everything (else) in the garbage dump group because the 
        # Option setting above does not seem to work on (my) version of gmsh

        for d in range(0,3):
            e = gmsh.model.getEntities(d)
            gmsh.model.add_physical_group(d, [t for i,t in e], 9999)

        gmsh.model.geo.remove_all_duplicates()
        gmsh.model.mesh.generate(dim=2)
        gmsh.model.mesh.removeDuplicateNodes()

        
        import tempfile
        with tempfile.NamedTemporaryFile(suffix=".msh") as tfile:
            gmsh.write(tfile.name)
            gmsh.write("ignore_squared_disk.msh")
            gmsh.write("ignore_squared_disk.vtk")
            squared_disk_mesh = meshio.read(tfile.name)
            squared_disk_mesh.remove_lower_dimensional_cells()

        gmsh.finalize()

        return squared_disk_mesh, "ignore_squared_disk.msh"
        

    def build_pygmsh_3D(
                elementRes     :Optional[int]  = 16, 
                radius_outer   :Optional[float] =1.0,
                simplex        :Optional[bool]  =False
                ):

            import meshio
            import gmsh

            gmsh.initialize()
            gmsh.model.add("cubed")
            gmsh.option.setNumber("Mesh.SaveAll", 1)

            lc = 0.001 * radius_outer / (elementRes+1)

            r2 = radius_outer / np.sqrt(3)
            r0 = 0.5 * radius_outer / np.sqrt(3)

            res = elementRes+1

            gmsh.model.geo.addPoint(0.001,0.001,0.001,0.1, 1)

            # The 8 corners of the cubes

            gmsh.model.geo.addPoint(-r2, -r2, -r2, lc, 100)
            gmsh.model.geo.addPoint( r2, -r2, -r2, lc, 101)
            gmsh.model.geo.addPoint( r2,  r2, -r2, lc, 102)
            gmsh.model.geo.addPoint(-r2,  r2, -r2, lc, 103)
            gmsh.model.geo.addPoint(-r2, -r2,  r2, lc, 104)
            gmsh.model.geo.addPoint( r2, -r2,  r2, lc, 105)
            gmsh.model.geo.addPoint( r2,  r2,  r2, lc, 106)
            gmsh.model.geo.addPoint(-r2,  r2,  r2, lc, 107)

            # The 12 edges of the cube2

            gmsh.model.geo.add_circle_arc(100,1,101, 1000)
            gmsh.model.geo.add_circle_arc(101,1,102, 1001)
            gmsh.model.geo.add_circle_arc(102,1,103, 1002)
            gmsh.model.geo.add_circle_arc(103,1,100, 1003)

            gmsh.model.geo.add_circle_arc(101,1,105, 1004)
            gmsh.model.geo.add_circle_arc(102,1,106, 1005)
            gmsh.model.geo.add_circle_arc(103,1,107, 1006)
            gmsh.model.geo.add_circle_arc(100,1,104, 1007)

            gmsh.model.geo.add_circle_arc(104,1,105, 1008)
            gmsh.model.geo.add_circle_arc(105,1,106, 1009)
            gmsh.model.geo.add_circle_arc(106,1,107, 1010)
            gmsh.model.geo.add_circle_arc(107,1,104, 1011)

            ## These should all be transfinite lines

            for i in range(1000, 1012):
                gmsh.model.geo.mesh.set_transfinite_curve(i, res)

            # The 6 faces of the cube2

            gmsh.model.geo.addCurveLoop([1000, 1004, 1008, 1007], 10000, reorient=True)
            gmsh.model.geo.addCurveLoop([1001, 1005, 1009, 1004], 10001, reorient=True)
            gmsh.model.geo.addCurveLoop([1002, 1006, 1010, 1005], 10002, reorient=True)
            gmsh.model.geo.addCurveLoop([1003, 1007, 1011, 1006], 10003, reorient=True)
            gmsh.model.geo.addCurveLoop([1000, 1003, 1002, 1001], 10004, reorient=True)
            gmsh.model.geo.addCurveLoop([1008, 1009, 1010, 1011], 10005, reorient=True)

            gmsh.model.geo.add_surface_filling([10000], 10101, sphereCenterTag=1)
            gmsh.model.geo.add_surface_filling([10001], 10102, sphereCenterTag=1)
            gmsh.model.geo.add_surface_filling([10002], 10103, sphereCenterTag=1)
            gmsh.model.geo.add_surface_filling([10003], 10104, sphereCenterTag=1)
            gmsh.model.geo.add_surface_filling([10004], 10105, sphereCenterTag=1)
            gmsh.model.geo.add_surface_filling([10005], 10106, sphereCenterTag=1)

            gmsh.model.geo.synchronize()

            for i in range(10101, 10107):
                gmsh.model.geo.mesh.setTransfiniteSurface(i, "Left")
                if not simplex:
                    gmsh.model.geo.mesh.setRecombine(2, i)

            gmsh.model.geo.synchronize()

            # outer surface / inner_surface
            gmsh.model.geo.add_surface_loop([10101, 10102, 10103, 10104, 10105, 10106], 10111)
            gmsh.model.geo.add_volume([10111], 100001)

            gmsh.model.geo.synchronize()

            gmsh.model.mesh.set_transfinite_volume(100001)
            if not simplex:
                gmsh.model.geo.mesh.setRecombine(3, 100001)

            centreMarker, outerMarker = 10, 20
            gmsh.model.add_physical_group(0, [1], centreMarker)
            gmsh.model.add_physical_group(2, [i for i in range(10101, 10107)], outerMarker)

            # Shove everything in the garbage dump group because the 
            # Option setting above does not seem to work on (my) version of gmsh

            for d in range(0,4):
                e = gmsh.model.getEntities(d)
                gmsh.model.add_physical_group(d, [t for i,t in e], 9999)

            gmsh.model.geo.remove_all_duplicates()
            gmsh.model.mesh.generate(dim=3)
            gmsh.model.mesh.removeDuplicateNodes()

            import tempfile
            with tempfile.NamedTemporaryFile(suffix=".msh") as tfile:
                gmsh.write(tfile.name)
                gmsh.write("ignore_cubedsphereball.msh")
                gmsh.write("ignore_cubedsphereball.vtk")
                cubed_sphere_ball_mesh = meshio.read(tfile.name)
                cubed_sphere_ball_mesh.remove_lower_dimensional_cells()
                
            gmsh.finalize()

            return cubed_sphere_ball_mesh


# Replace this one with Romain's CS code


class StructuredCubeSphereShellMesh(MeshFromMeshIO):

    @timing.routine_timer_decorator
    def __init__(self,
                elementRes     :Tuple[int,  int]  = (16, 8), 
                radius_outer   :Optional[float] = 1.0,
                radius_inner   :Optional[float] = 0.5,
                cell_size      :Optional[float] = 1e30,
                simplex        :Optional[bool] = False, 
                degree       :Optional[int]    =2
                ):

        """
        This class generates a structured spherical shell based on the cubed sphere 

        Parameters
        ----------
        elementRes: 
            Elements in the (NS & EW , R) direction 
        radius_outer :
            The outer radius for the spherical shell.
        radius_inner :
            The inner radius for the spherical shell. If this is set to 
            zero, a full sphere is generated.
        simplex: 
            Tets (True) or Hexes (False)
        cell_size :
            The target cell size for the final mesh. Mesh refinements will occur to achieve this target 
            resolution.
        """

        if radius_inner>=radius_outer:
            raise ValueError("`radius_inner` must be smaller than `radius_outer`.")
            
        import pygmsh

        self.meshio = None

        # Only root proc generates pygmesh, then it's distributed.
        if MPI.COMM_WORLD.rank==0:  

            cs_hex_box = StructuredCubeSphereShellMesh.build_pygmsh(elementRes, radius_outer, radius_inner, simplex=simplex)

        super().__init__(3, cs_hex_box, cell_size, simplex=simplex, degree=degree)

        self.meshio  = cs_hex_box

        import vtk

        if simplex:
            self._elementType = vtk.VTK_TETRA
        else:
            self._elementType = vtk.VTK_HEXAHEDRON        

        self.elementRes = elementRes

        # Is the most useful definition
        self.minCoords = (radius_inner,)
        self.maxCoords = (radius_outer,)

        return

    def build_pygmsh(
                elementRes     :Tuple[int,  int]  = (16, 8), 
                radius_outer   :Optional[float] =1.0,
                radius_inner   :Optional[float] =0.5,
                simplex        :Optional[bool]  =False
                ):


            import pygmsh 
            import meshio

            l = 0.0

            inner_radius = radius_inner
            outer_radius = radius_outer
            nodes = elementRes[0]+1  # resolution of the cube laterally
            layers= elementRes[1]

            with pygmsh.geo.Geometry() as geom:
                cpoint = geom.add_point([0.0,0.0,0.0], l)
                
                genpt = [0,0,0,0,0,0,0,0]

                # 8 corners of the cube 
                
                r2 = 1.0 / np.sqrt(3.0) # Generate a unit sphere
                
                genpt[0] = geom.add_point([ -r2, -r2, -r2],  l)
                genpt[1] = geom.add_point([  r2, -r2, -r2],  l)
                genpt[2] = geom.add_point([  r2,  r2, -r2],  l)
                genpt[3] = geom.add_point([ -r2,  r2, -r2],  l)
                genpt[4] = geom.add_point([ -r2, -r2,  r2],  l)
                genpt[5] = geom.add_point([  r2, -r2,  r2],  l)
                genpt[6] = geom.add_point([  r2,  r2,  r2],  l)
                genpt[7] = geom.add_point([ -r2,  r2,  r2],  l)

              
                # 12 edges of the cube
                
                b_circ00 = geom.add_circle_arc(genpt[0], cpoint, genpt[1])
                b_circ01 = geom.add_circle_arc(genpt[1], cpoint, genpt[2])
                b_circ02 = geom.add_circle_arc(genpt[2], cpoint, genpt[3])
                b_circ03 = geom.add_circle_arc(genpt[0], cpoint, genpt[3])

                b_circ04 = geom.add_circle_arc(genpt[1], cpoint, genpt[5])
                b_circ05 = geom.add_circle_arc(genpt[2], cpoint, genpt[6])
                b_circ06 = geom.add_circle_arc(genpt[3], cpoint, genpt[7])
                b_circ07 = geom.add_circle_arc(genpt[0], cpoint, genpt[4])

                b_circ08 = geom.add_circle_arc(genpt[4], cpoint, genpt[5])
                b_circ09 = geom.add_circle_arc(genpt[5], cpoint, genpt[6])
                b_circ10 = geom.add_circle_arc(genpt[6], cpoint, genpt[7])
                b_circ11 = geom.add_circle_arc(genpt[4], cpoint, genpt[7])

                for arc in [b_circ00, b_circ01, b_circ02, b_circ03,
                            b_circ04, b_circ05, b_circ06, b_circ07,
                            b_circ08, b_circ09, b_circ10, b_circ11 ]:
                    
                        geom.set_transfinite_curve(arc, num_nodes=nodes, 
                                                mesh_type="Progression", coeff=1.0)

                # 6 Cube faces



                
                face00_loop = geom.add_curve_loop([b_circ00, b_circ04, -b_circ08, -b_circ07])
                face00 = geom.add_surface(face00_loop) 
                geom.set_transfinite_surface(face00, arrangement="Left",
                                            corner_pts = [genpt[0], genpt[1], genpt[5], genpt[4]])   


                face01_loop = geom.add_curve_loop([-b_circ01, b_circ05, b_circ09, -b_circ04])
                face01 = geom.add_surface(face01_loop) 
                geom.set_transfinite_surface(face01, arrangement="Left",
                                            corner_pts = [genpt[1], genpt[2], genpt[6], genpt[5]])   


                face02_loop = geom.add_curve_loop([b_circ02, b_circ06, -b_circ10, -b_circ05])
                face02 = geom.add_surface(face02_loop) 
                geom.set_transfinite_surface(face02, arrangement="Left",
                                            corner_pts = [genpt[2], genpt[3], genpt[7], genpt[6]])   


                face03_loop = geom.add_curve_loop([-b_circ03, b_circ07, b_circ11, -b_circ06])
                face03 = geom.add_surface(face03_loop) 
                geom.set_transfinite_surface(face03, arrangement="Left",
                                            corner_pts = [genpt[3], genpt[0], genpt[4], genpt[7]])   


                face04_loop = geom.add_curve_loop([-b_circ00, b_circ03, -b_circ02, -b_circ01])
                face04 = geom.add_surface(face04_loop) 
                geom.set_transfinite_surface(face04, arrangement="Left",
                                            corner_pts = [genpt[1], genpt[0], genpt[3], genpt[2]])   


                face05_loop = geom.add_curve_loop([b_circ08, b_circ09,  b_circ10, b_circ11])
                face05 = geom.add_surface(face05_loop) 
                geom.set_transfinite_surface(face05, arrangement="Left",
                                            corner_pts = [genpt[4], genpt[5], genpt[6], genpt[7]])   


                geom.set_recombined_surfaces([face00, face01, face02, face03, face04, face05])
                shell = geom.add_surface_loop([face00, face01, face02, face03, face04, face05])
                    
                two_D_cubed_sphere = geom.generate_mesh(dim=2, verbose=False)
                two_D_cubed_sphere.remove_orphaned_nodes()
                two_D_cubed_sphere.remove_lower_dimensional_cells()

            ## Now stack the 2D objects to make a 3d shell 
                
            cells = two_D_cubed_sphere.cells[0].data - 1
            cells_per_layer = cells.shape[0]
            mesh_points = two_D_cubed_sphere.points[1:,:]
            points_per_layer = mesh_points.shape[0]

            cells_layer = np.empty((cells_per_layer, 8), dtype=int)
            cells_layer[:, 0:4] = cells[:,:]
            cells_layer[:, 4:8] = cells[:,:] + points_per_layer

            # stack this layer multiple times

            cells_3D = np.empty((layers, cells_per_layer, 8), dtype=int) 

            for i in range(0,layers):
                cells_3D[i,:,:] = cells_layer[:,:] + i * points_per_layer

            mesh_cells_3D = cells_3D.reshape(-1,8)

            ## Point locations

            radii = np.linspace(inner_radius, outer_radius, layers+1)

            mesh_points_3D = np.empty(((layers+1)*points_per_layer, 3))

            for i in range(0, layers+1):
                mesh_points_3D[i*points_per_layer:(i+1)*points_per_layer] = mesh_points * radii[i]
                
            cubed_sphere_pygmsh = meshio.Mesh(mesh_points_3D, [("hexahedron", mesh_cells_3D)])

            # tetrahedral version (subdivide all hexes into 6 tets)

            if simplex:
                cells = cubed_sphere_pygmsh.cells[0][1]
 
                t1 = cells[:,[3,0,1,5]]
                t2 = cells[:,[3,2,1,5]]
                t3 = cells[:,[3,2,6,5]]
                t4 = cells[:,[3,7,6,5]]
                t5 = cells[:,[3,7,4,5]]
                t6 = cells[:,[3,0,4,5]]

                tcells = np.vstack([t1,t2,t3,t4,t5,t6])

                tet_cubed_sphere_pygmsh = meshio.Mesh(mesh_points_3D, [("tetra", tcells)])
                tet_cubed_sphere_pygmsh.remove_lower_dimensional_cells()

                return tet_cubed_sphere_pygmsh

            else:
                return cubed_sphere_pygmsh    


class MeshVariable(_api_tools.Stateful):
    @timing.routine_timer_decorator
    def __init__(self, name                             : str, 
                       mesh                             : "underworld.mesh.MeshClass", 
                       num_components                   : int, 
                       vtype                            : Optional["underworld.VarType"] = None, 
                       degree                           : int =1 ):
        """
        The MeshVariable class generates a variable supported by a finite element mesh.

        To set / read nodal values, use the numpy interface via the 'data' property.

        Parameters
        ----------
        name :
            A textual name for this variable.
        mesh :
            The supporting underworld mesh.
        num_components :
            The number of components this variable has.
            For example, scalars will have `num_components=1`, 
            while a 2d vector would have `num_components=2`.
        vtype :
            Optional. The underworld variable type for this variable.
            If not defined it will be inferred from `num_components`
            if possible.
        degree :
            The polynomial degree for this variable.

        """

        self._lvec = None
        self._gvec = None
        self._data = None
        self._is_accessed = False

        if mesh._accessed:
            raise RuntimeError("It is not possible to add new variables to a mesh after existing variables have been accessed.")
        if name in mesh.vars.keys():
            raise ValueError("Variable with name {} already exists on mesh.".format(name))
        self.name = name

        if vtype==None:
            if   num_components==1:
                vtype=uw.VarType.SCALAR
            elif num_components==mesh.dim:
                vtype=uw.VarType.VECTOR
            else:
                raise ValueError("Unable to infer variable type from `num_components`. Please explicitly set the `vtype` parameter.")
        if not isinstance(vtype, uw.VarType):
            raise ValueError("'vtype' must be an instance of 'Variable_Type', for example `underworld.VarType.SCALAR`.")
        self.vtype = vtype
        self.mesh = mesh
        self.num_components = num_components

        options = PETSc.Options()
        options.setValue(f"{name}_petscspace_degree", degree)
        self.degree = degree

        self.petsc_fe = PETSc.FE().createDefault(self.mesh.dm.getDimension(), num_components, self.mesh.isSimplex, PETSc.DEFAULT, name+"_", PETSc.COMM_WORLD)

        self.field_id = self.mesh.dm.getNumFields()
        self.mesh.dm.setField(self.field_id,self.petsc_fe)

        # create associated sympy function
        from underworld3.function import UnderworldFunction
        if   vtype==uw.VarType.SCALAR:
            self._fn = UnderworldFunction(name,self,vtype)(*self.mesh.r)
        elif vtype==uw.VarType.VECTOR:
            if num_components!=mesh.dim:
                raise ValueError("For 'VarType.VECTOR' types 'num_components' must equal 'mesh.dim'.")
            from sympy.vector import VectorZero
            self._fn = VectorZero()
            for comp in range(num_components):
                subfn = UnderworldFunction(name,self,vtype,comp)(*self.mesh.r)
                self._fn += subfn*self.mesh.N.base_vectors()[comp]
        super().__init__()

        self.mesh.vars[name] = self
    

    @timing.routine_timer_decorator
    def save(self, filename : str,
                   name     : Optional[str] = None,
                   index    : Optional[int] = None):
        """
        Append variable data to the specified mesh 
        checkpoint file. The file must already exist.

        Parameters
        ----------
        filename :
            The filename of the mesh checkpoint file. It
            must already exist.
        name :
            Textual name for dataset. In particular, this
            will be used for XDMF generation. If not 
            provided, the variable name will be used. 
        index :
            Not currently supported. An optional index which 
            might correspond to the timestep (for example).
        """
        viewer = PETSc.ViewerHDF5().create(filename, "a", comm=MPI.COMM_WORLD)
        # cdef PetscViewer cviewer = ....
        if index:
            raise RuntimeError("Recording `index` not currently supported")
            ## JM:To enable timestep recording, the following needs to be called.
            ## I'm unsure if the corresponding xdmf functionality is enabled via 
            ## the PETSc xdmf script.
            # PetscViewerHDF5PushTimestepping(cviewer)
            # viewer.setTimestep(index)
        if name:
            oldname = self._gvec.getName()
            self._gvec.setName(name)
        viewer(self._gvec)
        if name: self._gvec.setName(oldname)

    @property
    def fn(self) -> sympy.Basic:
        """
        The handle to the function view of this variable.
        """
        return self._fn

    def _set_vec(self, available):
        cdef DM subdm = PETSc.DM()
        cdef DM dm = self.mesh.dm
        cdef PetscInt fields = self.field_id
        if self._lvec==None:
            # Create a subdm for this variable.
            # This allows us to generate a local vector.
            ierr = DMCreateSubDM(dm.dm, 1, &fields, NULL, &subdm.dm);CHKERRQ(ierr)
            self._lvec  = subdm.createLocalVector()
            self._lvec.zeroEntries()       # not sure if required, but to be sure. 
            self._gvec  = subdm.createGlobalVector()
            self._gvec.setName(self.name)  # This is set for checkpointing. 
            self._gvec.zeroEntries()
            ierr = DMDestroy(&subdm.dm);CHKERRQ(ierr)
        self._available = available

    def __del__(self):
        if self._lvec:
            self._lvec.destroy()
        if self._gvec:
            self._gvec.destroy()

    @property
    def vec(self) -> PETSc.Vec:
        """
        The corresponding PETSc local vector for this variable.
        """
        if not self._available:
            raise RuntimeError("Vector must be accessed via the mesh `access()` context manager.")
        return self._lvec

    @property
    def data(self) -> numpy.ndarray:
        """
        Numpy proxy array to underlying variable data.
        Note that the returned array is a proxy for all the *local* nodal
        data, and is provided as 1d list. 

        For both read and write, this array can only be accessed via the
        mesh `access()` context manager.
        """
        if self._data is None:
            raise RuntimeError("Data must be accessed via the mesh `access()` context manager.")
        return self._data

    def min(self) -> Union[float , tuple]:
        """
        The global variable minimum value.
        """
        if not self._lvec:
            raise RuntimeError("It doesn't appear that any data has been set.")

        if self.num_components == 1:
            return self._gvec.min()
        else:
            cpts = []
            for i in range(0,self.num_components):
                cpts.append(self._gvec.strideMin(i)[1])

            return tuple(cpts)

    def max(self) -> Union[float , tuple]:
        """
        The global variable maximum value.
        """
        if not self._lvec:
            raise RuntimeError("It doesn't appear that any data has been set.")

        if self.num_components == 1:
            return self._gvec.max()
        else:
            cpts = []
            for i in range(0,self.num_components):
                cpts.append(self._gvec.strideMax(i)[1])

            return tuple(cpts)

    def sum(self) -> Union[float , tuple]:
        """
        The global variable maximum value.
        """
        if not self._lvec:
            raise RuntimeError("It doesn't appear that any data has been set.")

        if self.num_components == 1:
            return self._gvec.sum()
        else:
            cpts = []
            for i in range(0,self.num_components):
                cpts.append(self._gvec.strideSum(i))

            return tuple(cpts)

    def norm(self, norm_type) -> Union[float , tuple]:
        """
        The global variable maximum value.
        """
        if not self._lvec:
            raise RuntimeError("It doesn't appear that any data has been set.")

        if self.num_components == 1:
            return self._gvec.norm(norm_type)
        else:
            cpts = []
            for i in range(0,self.num_components):
                cpts.append(self._gvec.strideNorm(i, norm_type))

            return tuple(cpts)


    def mean(self) -> Union[float , tuple]:
        """
        The global variable maximum value.
        """
        if not self._lvec:
            raise RuntimeError("It doesn't appear that any data has been set.")

        if self.num_components == 1:
            vecsize = self._lvec.getSize()
            return self._gvec.sum() / vecsize
        else:
            vecsize = self._lvec.getSize() / self.num_components
            cpts = []
            for i in range(0,self.num_components):
                cpts.append(self._gvec.strideSum(i)/vecsize)

            return tuple(cpts)


    @property
    def coords(self) -> numpy.ndarray:
        """
        The array of variable vertex coordinates. 
        """
        return self.mesh._get_coords_for_var(self)<|MERGE_RESOLUTION|>--- conflicted
+++ resolved
@@ -99,15 +99,10 @@
 
         options = PETSc.Options()
         options.setValue("meshproj_petscspace_degree", self.degree) 
-<<<<<<< HEAD
         cdmfe = PETSc.FE().createDefault(self.dim, self.dim, self.isSimplex,
                                                     self.degree,  "meshproj_", PETSc.COMM_WORLD)
     
         self.petsc_fe = cdmfe
-=======
-        cdmfe = PETSc.FE().createDefault(self.dim, self.dim, self.isSimplex, self.degree, "meshproj_", PETSc.COMM_WORLD)
-
->>>>>>> c607aadf
         cdef FE c_fe = cdmfe
         cdef DM c_dm = self.dm
         ierr = DMProjectCoordinates( c_dm.dm, c_fe.fe ); CHKERRQ(ierr)
