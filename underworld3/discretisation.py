# from telnetlib import DM
# from this import d
from typing import Optional, Tuple, Union
import os
from xmlrpc.client import Boolean
import mpi4py
import numpy
import sympy
import sympy.vector
from petsc4py import PETSc
import underworld3 as uw

from underworld3.utilities import _api_tools
from underworld3.coordinates import CoordinateSystem, CoordinateSystemType
from underworld3.cython import petsc_discretisation


import underworld3.timing as timing
import weakref
from collections import namedtuple


@timing.routine_timer_decorator
def _from_gmsh(
    filename, comm=None, markVertices=False, useRegions=True, useMultipleTags=True
):
    """Read a Gmsh .msh file from `filename`.

    :kwarg comm: Optional communicator to build the mesh on (defaults to
        COMM_WORLD).
    """

    ## NOTE: - this should be smart enough to serialise the msh conversion
    ## and then read back in parallel via h5.  This is currently done
    ## by every gmesh mesh

    comm = comm or PETSc.COMM_WORLD
    options = PETSc.Options()

    # This option allows objects to be in multiple physical groups
    # Rather than just the first one found.
    if useMultipleTags:
        options.setValue("dm_plex_gmsh_multiple_tags", True)
    else:
        options.setValue("dm_plex_gmsh_multiple_tags", False)

    # This is usually True because dmplex then contains
    # Labels for physical groups
    if useRegions:
        options["dm_plex_gmsh_use_regions"] = None

    else:
        options.delValue("dm_plex_gmsh_use_regions")

    # Marking the vertices may be necessary to constrain isolated points
    # but it means that the labels will have a mix of points, and edges / faces
    if markVertices:
        options.setValue("dm_plex_gmsh_mark_vertices", True)
    else:
        options.delValue("dm_plex_gmsh_mark_vertices")

    # this process is more efficient done on the root process and then distributed
    # we do this by saving the mesh as h5 which is more flexible to re-use later

    if uw.mpi.rank == 0:
        # print(f"Processing gmsh file {filename}")

        plex_0 = PETSc.DMPlex().createFromFile(filename, comm=PETSc.COMM_SELF)

        plex_0.setName("uw_mesh")
        plex_0.markBoundaryFaces("All_Boundaries", 1001)

        viewer = PETSc.ViewerHDF5().create(filename + ".h5", "w", comm=PETSc.COMM_SELF)
        viewer(plex_0)
        viewer.destroy()

        # print(f"Mesh saved to {filename}.h5")

    # Now we have an h5 file and we can hand this to _from_plexh5

    return _from_plexh5(filename + ".h5", comm, return_sf=True)


@timing.routine_timer_decorator
def _from_plexh5(
    filename,
    comm=None,
    return_sf=False,
):
    """Read a dmplex .h5 file from `filename` provided.

    comm: Optional communicator to build the mesh on (defaults to
    COMM_WORLD).
    """

    if comm == None:
        comm = PETSc.COMM_WORLD

    viewer = PETSc.ViewerHDF5().create(filename, "r", comm=comm)

    # h5plex = PETSc.DMPlex().createFromFile(filename, comm=comm)
    h5plex = PETSc.DMPlex().create(comm=comm)
    sf0 = h5plex.topologyLoad(viewer)
    h5plex.coordinatesLoad(viewer, sf0)
    h5plex.labelsLoad(viewer, sf0)

    # Do this as well
    h5plex.setName("uw_mesh")
    h5plex.markBoundaryFaces("All_Boundaries", 1001)

    if not return_sf:
        return h5plex
    else:
        return sf0, h5plex


class Mesh(_api_tools.Stateful):
    mesh_instances = 0

    @timing.routine_timer_decorator
    def __init__(
        self,
        plex_or_meshfile,
        degree=1,
        simplex=True,
        coordinate_system_type=None,
        qdegree=2,
        markVertices=None,
        useRegions=None,
        useMultipleTags=None,
        filename=None,
        refinement=None,
        refinement_callback=None,
        boundaries=None,
        distribute=True,
        name=None,
        *args,
        **kwargs,
    ):
        self.instance = Mesh.mesh_instances
        Mesh.mesh_instances += 1

        if distribute:
            comm = PETSc.COMM_WORLD
        else:
            comm = PETSc.COMM_SELF

        if isinstance(plex_or_meshfile, PETSc.DMPlex):
            name = "plexmesh"
            self.dm = plex_or_meshfile
            self.sf0 = None  # Should we build one ?
        else:
            comm = kwargs.get("comm", PETSc.COMM_WORLD)
            name = plex_or_meshfile
            basename, ext = os.path.splitext(plex_or_meshfile)

            # Note: should be able to handle a .geo as well on this pathway
            if ext.lower() == ".msh":
                self.sf0, self.dm = _from_gmsh(
                    plex_or_meshfile,
                    comm,
                    markVertices=markVertices,
                    useRegions=useRegions,
                    useMultipleTags=useMultipleTags,
                )
            elif ext.lower() == ".h5":
                self.sf0, self.dm = _from_plexh5(
                    plex_or_meshfile, PETSc.COMM_SELF, return_sf=True
                )

            else:
                raise RuntimeError(
                    "Mesh file %s has unknown format '%s'."
                    % (plex_or_meshfile, ext[1:])
                )

        self.filename = filename
        self.boundaries = boundaries
        self.refinement_callback = refinement_callback
        self.name = name

        self.dm0 = self.dm.clone()
        self.sf1 = None

        if distribute:
            self.sf1 = self.dm.distribute()
        else:
            print("Warning - not distributing mesh !!", flush=True)

        ## This is where we can refine the dm if required, and rebuild

        if isinstance(refinement, int):
            for i in range(refinement):
                self.dm = self.dm.refine()

        # This will be done anyway - the mesh maybe in a
        # partially adapted state

        if callable(refinement_callback):
            refinement_callback(self.dm)

        ## Do we want to save the refined mesh or allow it to be reconstructed
        ## from the coarse mesh ?

        if self.sf1 and self.sf0:
            self.sf = self.sf0.compose(self.sf1)
        else:
            self.sf = self.sf0  # could be None !

        if self.name is None:
            self.name = "mesh"
            self.dm.setName("uw_mesh")

        else:
            self.dm.setName(f"uw_{self.name}")

        # Set sympy constructs. First a generic, symbolic, Cartesian coordinate system
        from sympy.vector import CoordSys3D

        # A unique set of vectors / names for each mesh instance
        self._N = CoordSys3D(f"N")

        self._N.x._latex_form = r"\mathrm{\xi_0}"
        self._N.y._latex_form = r"\mathrm{\xi_1}"
        self._N.z._latex_form = r"\mathrm{\xi_2}"
        self._N.i._latex_form = r"\mathbf{\hat{\mathbf{e}}_0}"
        self._N.j._latex_form = r"\mathbf{\hat{\mathbf{e}}_1}"
        self._N.k._latex_form = r"\mathbf{\hat{\mathbf{e}}_2}"

        # Now add the appropriate coordinate system for the mesh's natural geometry
        # This step will usually over-write the defaults we just defined
        self._CoordinateSystem = CoordinateSystem(self, coordinate_system_type)

        # Tidy some of this printing without changing the
        # underlying vector names (as these are part of the code generation system)

        try:
            self.isSimplex = self.dm.isSimplex()
        except:
            self.isSimplex = simplex

        # Use grid hashing for point location
        options = PETSc.Options()
        options["dm_plex_hash_location"] = None
        self.dm.setFromOptions()

        # self._vars = weakref.WeakValueDictionary()
        self._vars = {}
        self._block_vars = {}

        # a list of equation systems that will
        # need to be rebuilt if the mesh coordinates change

        self._equation_systems_register = []

        self._accessed = False
        self._quadrature = False
        self._stale_lvec = True
        self._lvec = None
        self.petsc_fe = None

        self.degree = degree
        self.qdegree = qdegree

        self.nuke_coords_and_rebuild()

        ## Coordinate System

        if (
            self.CoordinateSystem.coordinate_type
            == CoordinateSystemType.CYLINDRICAL2D_NATIVE
            or self.CoordinateSystem.coordinate_type
            == CoordinateSystemType.CYLINDRICAL3D_NATIVE
        ):
            self.vector = uw.maths.vector_calculus_cylindrical(
                mesh=self,
            )
        elif (
            self.CoordinateSystem.coordinate_type
            == CoordinateSystemType.SPHERICAL_NATIVE
        ):
            self.vector = uw.maths.vector_calculus_spherical(
                mesh=self,
            )  ## Not yet complete or tested

        elif (
            self.CoordinateSystem.coordinate_type
            == CoordinateSystemType.SPHERE_SURFACE_NATIVE
        ):
            self.vector = uw.maths.vector_calculus_spherical_surface2D_lonlat(
                mesh=self,
            )

        else:
            self.vector = uw.maths.vector_calculus(mesh=self)

        super().__init__()

    @property
    def dim(self) -> int:
        """
        The mesh dimensionality.
        """
        return self.dm.getDimension()

    @property
    def cdim(self) -> int:
        """
        The mesh dimensionality.
        """
        return self.dm.getCoordinateDim()

    def view(self):
        if uw.mpi.rank == 0:
            print(f"Mesh {self.instance}")

            if len(self.vars) > 0:
                print(f"| Variable Name       | component | degree | type        |")
                print(f"| ------------------------------------------------------ |")
                for vname in self.vars.keys():
                    v = self.vars[vname]
                    print(
                        f"| {v.clean_name:<20}|{v.num_components:^10} |{v.degree:^7} | {v.vtype.name:^9} |"
                    )

                print(
                    f"| ------------------------------------------------------ |",
                    flush=True,
                )

    def nuke_coords_and_rebuild(self):
        # This is a reversion to the old version (3.15 compatible which seems to work in 3.16 too)

        self._coord_array = {}

        # let's go ahead and do an initial projection from linear (the default)
        # to linear. this really is a nothing operation, but a
        # side effect of this operation is that coordinate DM DMField is
        # converted to the required `PetscFE` type. this may become necessary
        # later where we call the interpolation routines to project from the linear
        # mesh coordinates to other mesh coordinates.

        options = PETSc.Options()
        options.setValue(
            "meshproj_{}_petscspace_degree".format(self.mesh_instances), self.degree
        )

        self.petsc_fe = PETSc.FE().createDefault(
            self.dim,
            self.cdim,
            self.isSimplex,
            self.qdegree,
            "meshproj_{}_".format(self.mesh_instances),
            PETSc.COMM_WORLD,
        )

        ## LM ToDo: check if this is still a valid issue under 3.18.x / 3.19.x
        if self.degree != 1:
            # We have to be careful as a projection onto an equivalent PETScFE can cause problematic
            # issues with petsc that we see in parallel - in which case there is a fallback, pass no
            # PETScFE and let PETSc decide. Note that the petsc4py wrapped version does not allow this
            # (but it should !)

            self.dm.projectCoordinates(self.petsc_fe)

        else:
            uw.cython.petsc_discretisation.petsc_dm_project_coordinates(self.dm)

        # now set copy of this array into dictionary

        arr = self.dm.getCoordinatesLocal().array

        key = (
            self.isSimplex,
            self.degree,
            True,
        )  # True here assumes continuous basis for coordinates ...

        self._coord_array[key] = arr.reshape(-1, self.cdim).copy()

        # invalidate the cell-search k-d tree and the mesh centroid data / rebuild
        self._index = None
        self._radii, self._centroids, self._search_lengths = self._get_mesh_sizes()

        return

    @timing.routine_timer_decorator
    def update_lvec(self):
        """
        This method creates and/or updates the mesh variable local vector.
        If the local vector is already up to date, this method will do nothing.
        """

        if self._stale_lvec:
            if not self._lvec:
                # self.dm.clearDS()
                # self.dm.createDS()
                # create the local vector (memory chunk) and attach to original dm
                self._lvec = self.dm.createLocalVec()
            # push avar arrays into the parent dm array
            a_global = self.dm.getGlobalVec()
            names, isets, dms = self.dm.createFieldDecomposition()

            with self.access():
                # traverse subdms, taking user generated data in the subdm
                # local vec, pushing it into a global sub vec
                for var, subiset, subdm in zip(self.vars.values(), isets, dms):
                    lvec = var.vec
                    subvec = a_global.getSubVector(subiset)
                    subdm.localToGlobal(lvec, subvec, addv=False)
                    a_global.restoreSubVector(subiset, subvec)

            self.dm.globalToLocal(a_global, self._lvec)
            self.dm.restoreGlobalVec(a_global)
            self._stale_lvec = False

    @property
    def lvec(self) -> PETSc.Vec:
        """
        Returns a local Petsc vector containing the flattened array
        of all the mesh variables.
        """
        if self._stale_lvec:
            raise RuntimeError(
                "Mesh `lvec` needs to be updated using the update_lvec()` method."
            )
        return self._lvec

    def __del__(self):
        if hasattr(self, "_lvec") and self._lvec:
            self._lvec.destroy()

    def deform_mesh(self, new_coords: numpy.ndarray):
        """
        This method will update the mesh coordinates and reset any cached coordinates in
        the mesh and in equation systems that are registered on the mesh.

        The coord array that is passed in should match the shape of self.data
        """

        coord_vec = self.dm.getCoordinatesLocal()
        coords = coord_vec.array.reshape(-1, self.cdim)
        coords[...] = new_coords[...]

        self.dm.setCoordinatesLocal(coord_vec)
        self.nuke_coords_and_rebuild()

        for eq_system in self._equation_systems_register:
            eq_system._rebuild_after_mesh_update()

        return

    def access(self, *writeable_vars: "MeshVariable"):
        """
        This context manager makes the underlying mesh variables data available to
        the user. The data should be accessed via the variables `data` handle.

        As default, all data is read-only. To enable writeable data, the user should
        specify which variable they wish to modify.

        Parameters
        ----------
        writeable_vars
            The variables for which data write access is required.

        Example
        -------
        >>> import underworld3 as uw
        >>> someMesh = uw.discretisation.FeMesh_Cartesian()
        >>> with someMesh.deform_mesh():
        ...     someMesh.data[0] = [0.1,0.1]
        >>> someMesh.data[0]
        array([ 0.1,  0.1])
        """

        import time

        timing._incrementDepth()
        stime = time.time()

        self._accessed = True
        deaccess_list = []
        for var in self.vars.values():
            # if already accessed within higher level context manager, continue.
            if var._is_accessed == True:
                continue

            # set flag so variable status can be known elsewhere
            var._is_accessed = True
            # add to de-access list to rewind this later
            deaccess_list.append(var)

            # create & set vec
            var._set_vec(available=True)

            # grab numpy object, setting read only if necessary
            var._data = var.vec.array.reshape(-1, var.num_components)

            if var not in writeable_vars:
                var._old_data_flag = var._data.flags.writeable
                var._data.flags.writeable = False
            else:
                # increment variable state
                var._increment()

            # make view for each var component

            for i in range(0, var.shape[0]):
                for j in range(0, var.shape[1]):
                    # var._data_ij[i, j] = var.data[:, var._data_layout(i, j)]
                    var._data_container[i, j] = var._data_container[i, j]._replace(
                        data=var.data[:, var._data_layout(i, j)],
                    )

        # This is not needed if we can index into the block variables
        # for block_var in self.block_vars.values():
        #     size = block_var.shape
        #     for i in range(0, size[0]):
        #         for j in range(0, size[1]):
        #             block_var._data[i, j] = block_var._vars[i, j].data

        class exit_manager:
            def __init__(self, mesh):
                self.mesh = mesh

            def __enter__(self):
                pass

            def __exit__(self, *args):
                for var in self.mesh.vars.values():
                    # only de-access variables we have set access for.
                    if var not in deaccess_list:
                        continue
                    # set this back, although possibly not required.
                    if var not in writeable_vars:
                        var._data.flags.writeable = var._old_data_flag
                    # perform sync for any modified vars.

                    if var in writeable_vars:
                        indexset, subdm = self.mesh.dm.createSubDM(var.field_id)

                        # sync ghost values
                        subdm.localToGlobal(var.vec, var._gvec, addv=False)
                        subdm.globalToLocal(var._gvec, var.vec, addv=False)

                        # subdm.destroy()
                        self.mesh._stale_lvec = True

                    var._data = None
                    var._set_vec(available=False)
                    var._is_accessed = False

                    # This is not needed if we can index into the block variables
                    # for block_var in self.mesh.block_vars.values():
                    #     size = block_var.shape
                    #     for i in range(0, size[0]):
                    #         for j in range(0, size[1]):
                    #             block_var._data[i, j] = None

                for i in range(0, var.shape[0]):
                    for j in range(0, var.shape[1]):
                        # var._data_ij[i, j] = None
                        var._data_container[i, j] = var._data_container[i, j]._replace(
                            data=f"MeshVariable[...].data is only available within mesh.access() context",
                        )

                timing._decrementDepth()
                timing.log_result(time.time() - stime, "Mesh.access", 1)

        return exit_manager(self)

    @property
    def N(self) -> sympy.vector.CoordSys3D:
        """
        The mesh coordinate system.
        """
        return self._N

    @property
    def X(self) -> sympy.Matrix:
        return self._CoordinateSystem.X

    @property
    def CoordinateSystem(self) -> CoordinateSystem:
        return self._CoordinateSystem

    @property
    def r(self) -> Tuple[sympy.vector.BaseScalar]:
        """
        The tuple of base scalar objects (N.x,N.y,N.z) for the mesh.
        """
        return self._N.base_scalars()[0 : self.cdim]

    @property
    def rvec(self) -> sympy.vector.Vector:
        """
        The r vector, `r = N.x*N.i + N.y*N.j [+ N.z*N.k]`.
        """
        N = self.N

        r_vec = sympy.vector.Vector.zero

        N_s = N.base_scalars()
        N_v = N.base_vectors()
        for i in range(self.cdim):
            r_vec += N_s[i] * N_v[i]

        return r_vec

    @property
    def data(self) -> numpy.ndarray:
        """
        The array of mesh element vertex coordinates.
        """
        # get flat array
        arr = self.dm.getCoordinatesLocal().array
        return arr.reshape(-1, self.cdim)

    @timing.routine_timer_decorator
    def write_timestep(
        self,
        filename: str,
        index: int,
        outputPath: Optional[str] = "",
        meshVars: Optional[list] = [],
        swarmVars: Optional[list] = [],
        meshUpdates: bool = True,
    ):
        """
        Write the selected mesh, variables and swarm variables (as proxies) for later visualisation.
        An xdmf file is generated and the overall package can then be read by paraview or pyvista.
        Vertex values (on the mesh points) are stored for all variables regardless of their interpolation order
        """

        options = PETSc.Options()
        options.setValue("viewer_hdf5_sp_output", True)
        # options.setValue("viewer_hdf5_collective", True)

        import os

        output_base_name = os.path.join(outputPath, filename)

        # Checkpoint the mesh file itself if required

        if not meshUpdates:
            from pathlib import Path

            mesh_file = output_base_name + ".mesh.00000.h5"
            path = Path(mesh_file)
            if not path.is_file():
                self.write(mesh_file)

        else:
            self.write(output_base_name + f".mesh.{index:05}.h5")

        if meshVars is not None:
            for var in meshVars:
                save_location = (
                    output_base_name + f".mesh.{var.clean_name}.{index:05}.h5"
                )
                var.write(save_location)

        if swarmVars is not None:
            for svar in swarmVars:
                save_location = (
                    output_base_name + f".proxy.{svar.clean_name}.{index:05}.h5"
                )
                svar.write(save_location)

        if uw.mpi.rank == 0:
            checkpoint_xdmf(
                output_base_name,
                meshUpdates,
                meshVars,
                swarmVars,
                index,
            )

        return

    @timing.routine_timer_decorator
    def petsc_save_checkpoint(
        self,
        index: int,
        meshVars: Optional[list] = [],
        outputPath: Optional[str] = "",
    ):
        """

        Use PETSc to save the mesh and mesh vars in a h5 and xdmf file.

        Parameters
        ----------
        meshVars:
            List of UW mesh variables to save. If left empty then just the mesh is saved.
        index :
            An index which might correspond to the timestep or output number (for example).
        outputPath :
            Path to save the data. If left empty it will save the data in the current working directory.
        """

        if meshVars != None and not isinstance(meshVars, list):
            raise RuntimeError("`meshVars` does not appear to be a list.")

        from underworld3.utilities import generateXdmf

        ### save mesh vars
        fname = f"./{outputPath}{'step_'}{index:04d}.h5"
        xfname = f"./{outputPath}{'step_'}{index:04d}.xdmf"
        #### create petsc viewer
        viewer = PETSc.ViewerHDF5().createHDF5(
            fname, mode=PETSc.Viewer.Mode.WRITE, comm=PETSc.COMM_WORLD
        )

        viewer(self.dm)

        ### Empty meshVars will save just the mesh
        if meshVars != None:
            for var in meshVars:
                viewer(var._gvec)

        viewer.destroy()

        if uw.mpi.rank == 0:
            generateXdmf(fname, xfname)

    @timing.routine_timer_decorator
    def write_checkpoint(
        self,
        filename: str,
        meshUpdates: bool = True,
        meshVars: Optional[list] = [],
        swarmVars: Optional[list] = [],
        index: Optional[int] = 0,
        unique_id: Optional[bool] = False,
    ):
        """Write data in a format that can be restored for restarting the simulation
        The difference between this and the visualisation is 1) the parallel section needs
        to be stored to reload the data correctly, and 2) the visualisation information (vertex form of fields)
        is not stored. This routines uses dmplex *VectorView and *VectorLoad functionality

        """

        # The mesh checkpoint is the same as the one required for visualisation

        if not meshUpdates:
            from pathlib import Path

            mesh_file = filename + ".mesh.0.h5"
            path = Path(mesh_file)
            if not path.is_file():
                self.save(mesh_file)

        else:
            self.save(filename + f".mesh.{index:05}.h5")

        # Checkpoint file

        if unique_id:
            checkpoint_file = filename + f"{uw.mpi.unique}.checkpoint.{index:05}.h5"
        else:
            checkpoint_file = filename + f".checkpoint.{index:05}.h5"

        self.dm.setName("uw_mesh")
        viewer = PETSc.ViewerHDF5().create(checkpoint_file, "w", comm=PETSc.COMM_WORLD)

        # Store the parallel-mesh section information for restoring the checkpoint.
        self.dm.sectionView(viewer, self.dm)

        if meshVars is not None:
            for var in meshVars:
                iset, subdm = self.dm.createSubDM(var.field_id)
                subdm.setName(var.clean_name)
                self.dm.globalVectorView(viewer, subdm, var._gvec)
                self.dm.sectionView(viewer, subdm)
                # v._gvec.view(viewer) # would add viz information plus a duplicate of the data

        if swarmVars is not None:
            for svar in swarmVars:
                var = svar._meshVar
                iset, subdm = self.dm.createSubDM(var.field_id)
                subdm.setName(var.clean_name)
                self.dm.globalVectorView(viewer, subdm, var._gvec)
                self.dm.sectionView(viewer, subdm)

        uw.mpi.barrier()  # should not be required
        viewer.destroy()

    @timing.routine_timer_decorator
    def write(self, filename: str, index: Optional[int] = None):
        """
        Save mesh data to the specified hdf5 file.


        Parameters
        ----------
        filename :
            The filename for the mesh checkpoint file.
        index :
            Not yet implemented. An optional index which might
            correspond to the timestep (for example).

        """
        viewer = PETSc.ViewerHDF5().create(filename, "w", comm=PETSc.COMM_WORLD)
        if index:
            raise RuntimeError("Recording `index` not currently supported")
            ## JM:To enable timestep recording, the following needs to be called.
            ## I'm unsure if the corresponding xdmf functionality is enabled via
            ## the PETSc xdmf script.
            # viewer.pushTimestepping(viewer)
            # viewer.setTimestep(index)

        viewer(self.dm)

    def vtk(self, filename: str):
        """
        Save mesh to the specified file
        """

        viewer = PETSc.Viewer().createVTK(filename, "w", comm=PETSc.COMM_WORLD)
        viewer(self.dm)

    def generate_xdmf(self, filename: str):
        """
        This method generates an xdmf schema for the specified file.

        The filename of the generated file will be the same as the hdf5 file
        but with the `xmf` extension.

        Parameters
        ----------
        filename :
            File name of the checkpointed hdf5 file for which the
            xdmf schema will be written.
        """
        from underworld3.utilities import generateXdmf

        if uw.mpi.rank == 0:
            generateXdmf(filename)

        return

    # ToDo: rename this so it does not clash with the vars built in
    @property
    def vars(self):
        """
        A list of variables recorded on the mesh.
        """
        return self._vars

        # ToDo: rename this so it does not clash with the vars built in

    @property
    def block_vars(self):
        """
        A list of variables recorded on the mesh.
        """
        return self._block_vars

    def _get_coords_for_var(self, var):
        """
        This function returns the vertex array for the
        provided variable. If the array does not already exist,
        it is first created and then returned.
        """
        key = (self.isSimplex, var.degree, var.continuous)

        # if array already created, return.
        if key in self._coord_array:
            return self._coord_array[key]
        else:
            self._coord_array[key] = self._get_coords_for_basis(
                var.degree, var.continuous
            )
            return self._coord_array[key]

    def _get_coords_for_basis(self, degree, continuous):
        """
        This function returns the vertex array for the
        provided variable. If the array does not already exist,
        it is first created and then returned.
        """

        dmold = self.dm.getCoordinateDM()
        dmold.createDS()
        dmnew = dmold.clone()

        options = PETSc.Options()
        options["coordinterp_petscspace_degree"] = degree
        options["coordinterp_petscdualspace_lagrange_continuity"] = continuous
        options["coordinterp_petscdualspace_lagrange_node_endpoints"] = False

        dmfe = PETSc.FE().createDefault(
            self.dim,
            self.cdim,
            self.isSimplex,
            self.qdegree,
            "coordinterp_",
            PETSc.COMM_WORLD,
        )

        dmnew.setField(0, dmfe)
        dmnew.createDS()

        matInterp, vecScale = dmold.createInterpolation(dmnew)
        coordsOld = self.dm.getCoordinates()
        coordsNewL = dmnew.getLocalVec()
        coordsNewG = matInterp * coordsOld
        dmnew.globalToLocal(coordsNewG, coordsNewL)

        arr = coordsNewL.array
        arrcopy = arr.reshape(-1, self.cdim).copy()

        dmnew.destroy()
        dmfe.destroy()

        return arrcopy

    def _build_kd_tree_index(self):
        if hasattr(self, "_index") and self._index is not None:
            return

        ## Bootstrapping - the kd-tree is needed to build the index but
        ## the index is also used in the kd-tree.

        from underworld3.swarm import Swarm, SwarmPICLayout

        # Create a temp swarm which we'll use to populate particles
        # at gauss points. These will then be used as basis for
        # kd-tree indexing back to owning cells.

        tempSwarm = Swarm(self)
        # 4^dim pop is used. This number may need to be considered
        # more carefully, or possibly should be coded to be set dynamically.

        # We can't use our own populate function since this needs THIS kd_tree to exist
        # We will need to use a standard layout instead

        tempSwarm.dm.finalizeFieldRegister()
        tempSwarm.dm.insertPointUsingCellDM(SwarmPICLayout.GAUSS.value, 3)

        with tempSwarm.access():
            # Build index on particle coords
            self._indexCoords = tempSwarm.particle_coordinates.data.copy()
            self._index = uw.kdtree.KDTree(self._indexCoords)
            self._index.build_index()

            # Grab mapping back to cell_ids.
            # Note that this is the numpy array that we eventually return from this
            # method. As such, we take measures to ensure that we use `numpy.int64` here
            # because we cast from this type in  `_function.evaluate` to construct
            # the PETSc cell-sf datasets, and if instead a `numpy.int32` is used it
            # will cause bugs that are difficult to find.

            self._indexMap = numpy.array(
                tempSwarm.particle_cellid.data[:, 0], dtype=numpy.int64
            )

        # Use the "OK" version above to find these lengths
        self._radii, self._centroids, self._search_lengths = self._get_mesh_sizes()

        ## Now, we can use this information to rebuild the index more carefully
        """
        tempSwarm2 = Swarm(self)
        tempSwarm2.populate(fill_param=4)

        with tempSwarm2.access():
            # Build index on particle coords
            self._indexCoords = tempSwarm2.particle_coordinates.data.copy()
            self._index = uw.kdtree.KDTree(self._indexCoords)
            self._index.build_index()

            # Grab mapping back to cell_ids.
            # Note that this is the numpy array that we eventually return from this
            # method. As such, we take measures to ensure that we use `numpy.int64` here
            # because we cast from this type in  `_function.evaluate` to construct
            # the PETSc cell-sf datasets, and if instead a `numpy.int32` is used it
            # will cause bugs that are difficult to find.

            self._indexMap = numpy.array(
                tempSwarm2.particle_cellid.data[:, 0], dtype=numpy.int64
            )

        # update these
        self._radii, self._centroids, self._search_lengths = self._get_mesh_sizes()
        """
        return

    @timing.routine_timer_decorator
    def get_closest_cells(self, coords: numpy.ndarray) -> numpy.ndarray:
        """
        This method uses a kd-tree algorithm to find the closest
        cells to the provided coords. For a regular mesh, this should
        be exactly the owning cell, but if the mesh is deformed, this
        is not guaranteed. Note, the nearest point does may not be all
        that close by - use get_closest_local_cells to filter out points
        that are (probably) not within any local cell.

        Parameters:
        -----------
        coords:
            An array of the coordinates for which we wish to determine the
            closest cells. This should be a 2-dimensional array of
            shape (n_coords,dim).

        Returns:
        --------
        closest_cells:
            An array of indices representing the cells closest to the provided
            coordinates. This will be a 1-dimensional array of
            shape (n_coords).
        """

        self._build_kd_tree_index()

        if len(coords) > 0:
            closest_points, dist, found = self._index.find_closest_point(coords)
        else:
            ### returns an empty array if no coords are on a proc
            closest_points, dist, found = False, False, numpy.array([None])

        if found.any() != None:
            if not numpy.allclose(found, True):
                raise RuntimeError(
                    "An error was encountered attempting to find the closest cells to the provided coordinates."
                )

        return self._indexMap[closest_points]

    def get_closest_local_cells(self, coords: numpy.ndarray) -> numpy.ndarray:
        """
        This method uses a kd-tree algorithm to find the closest
        cells to the provided coords. For a regular mesh, this should
        be exactly the owning cell, but if the mesh is deformed, this
        is not guaranteed. Also compares the distance from the cell to the
        point - if this is larger than the "cell size" then returns -1

        Parameters:
        -----------
        coords:
            An array of the coordinates for which we wish to determine the
            closest cells. This should be a 2-dimensional array of
            shape (n_coords,dim).

        Returns:
        --------
        closest_cells:
            An array of indices representing the cells closest to the provided
            coordinates. This will be a 1-dimensional array of
            shape (n_coords).


        """

        # Create index if required
        self._build_kd_tree_index()

        if len(coords) > 0:
            closest_points, dist, found = self._index.find_closest_point(coords)
        else:
            return -1

        # This is tuned a little bit so that points on a single CPU are never lost

        cells = self._indexMap[closest_points]
        invalid = (
            dist > 2.5 * self._search_lengths[cells]
        )  # 0.25 * self._radii[cells] ** 2
        cells[invalid] = -1

        return cells

    def _get_mesh_sizes(self):
        """
        Obtain the (local) mesh radii and centroids using
        This routine is called when the mesh is built / rebuilt

        """

        # Create index if required
        self._build_kd_tree_index()

        (
            sizes,
            centroids,
        ) = uw.cython.petsc_discretisation.petsc_fvm_get_local_cell_sizes(self)

        import numpy as np

        cStart, cEnd = self.dm.getHeightStratum(0)
        pStart, pEnd = self.dm.getDepthStratum(0)
        cell_length = np.empty_like(sizes)

        for cell in range(cEnd - cStart):
            cell_num_points = self.dm.getConeSize(cell)
            cell_points = self.dm.getTransitiveClosure(cell)[0][-cell_num_points:]
            cell_coords = self.data[cell_points - pStart]

            _, distsq, _ = self._index.find_closest_point(cell_coords)

            cell_length[cell] = np.sqrt(distsq.max())

        return sizes, centroids, cell_length

    # ==========

    # Deprecated in favour of _get_mesh_sizes (above)
    def _get_mesh_centroids(self):
        """
        Obtain and cache the (local) mesh centroids using underworld swarm technology.
        This routine is called when the mesh is built / rebuilt

        The global cell number corresponding to a centroid is (supposed to be)
        self.dm.getCellNumbering().array.min() + index

        """

        (
            sizes,
            centroids,
        ) = uw.cython.petsc_discretisation.petsc_fvm_get_local_cell_sizes(self)

        return centroids

    def get_min_radius(self) -> float:
        """
        This method returns the global minimum distance from any cell centroid to a face.
        It wraps to the PETSc `DMPlexGetMinRadius` routine. The petsc4py equivalent always
        returns zero.
        """

        ## Note: The petsc4py version of DMPlexComputeGeometryFVM does not compute all cells and
        ## does not obtain the minimum radius for the mesh.

        from underworld3.cython.petsc_discretisation import petsc_fvm_get_min_radius

        if (not hasattr(self, "_min_radius")) or (self._min_radius == None):
            self._min_radius = petsc_fvm_get_min_radius(self)

        return self._min_radius

    # def get_boundary_subdm(self) -> PETSc.DM:
    #     """
    #     This method returns the boundary subdm that wraps DMPlexCreateSubmesh
    #     """
    #     from underworld3.petsc_discretisation import petsc_create_surface_submesh
    #     return petsc_create_surface_submesh(self, "Boundary", 666, )

    # This should be deprecated in favour of using integrals
    def stats(self, uw_function, uw_meshVariable, basis=None):
        """
        Returns various norms on the mesh for the provided function.
          - size
          - mean
          - min
          - max
          - sum
          - L2 norm
          - rms

          NOTE: this currently assumes scalar variables !
        """

        #       This uses a private work MeshVariable and the various norms defined there but
        #       could either be simplified to just use petsc vectors, or extended to
        #       compute integrals over the elements which is in line with uw1 and uw2

        if basis is None:
            basis = self.N

        from petsc4py.PETSc import NormType

        tmp = uw_meshVariable

        with self.access(tmp):
            tmp.data[...] = uw.function.evaluate(
                uw_function, tmp.coords, basis
            ).reshape(-1, 1)

        vsize = tmp._gvec.getSize()
        vmean = tmp.mean()
        vmax = tmp.max()[1]
        vmin = tmp.min()[1]
        vsum = tmp.sum()
        vnorm2 = tmp.norm(NormType.NORM_2)
        vrms = vnorm2 / numpy.sqrt(vsize)

        return vsize, vmean, vmin, vmax, vsum, vnorm2, vrms


## Here we check the existence of the meshVariable and so on before defining a new one
## (and potentially losing the handle to the old one)


def MeshVariable(
    varname: Union[str, list],
    mesh: "underworld.mesh.Mesh",
    num_components: Union[int, tuple] = None,
    vtype: Optional["underworld.VarType"] = None,
    degree: int = 1,
    continuous: bool = True,
    varsymbol: Union[str, list] = None,
):
    """
    The MeshVariable class generates a variable supported by a finite element mesh and the
    underlying sympy representation that makes it possible to construct expressions that
    depend on the values of the MeshVariable.

    To set / read nodal values, use the numpy interface via the 'data' property.

    Parameters
    ----------
    varname :
        A textual name for this variable.
    mesh :
        The supporting underworld mesh.
    num_components :
        The number of components this variable has.
        For example, scalars will have `num_components=1`,
        while a 2d vector would have `num_components=2`.
    vtype :
        Optional. The underworld variable type for this variable.
        If not defined it will be inferred from `num_components`
        if possible.
    degree :
        The polynomial degree for this variable.
    varsymbol:
        A symbolic form for printing etc (sympy / latex)

    """

    if isinstance(varname, list):
        name = varname[0] + R"+ \dots"
    else:
        name = varname

    ## Smash if already defined (we should check this BEFORE the old meshVariable object is destroyed)

    import re

    clean_name = re.sub(r"[^a-zA-Z0-9_]", "", name)

    if clean_name in mesh.vars.keys():
        print(f"Variable with name {name} already exists on the mesh - Skipping.")
        return mesh.vars[clean_name]

    if mesh._accessed:
        print(
            "It is not possible to add new variables to a mesh after existing variables have been accessed"
        )
        print(f"Variable {name} has NOT been added to mesh {mesh.instance}")
        return

    return _MeshVariable(
        varname, mesh, num_components, vtype, degree, continuous, varsymbol
    )


class _MeshVariable(_api_tools.Stateful):
    @timing.routine_timer_decorator
    def __init__(
        self,
        varname: Union[str, list],
        mesh: "underworld.mesh.Mesh",
        size: Union[int, tuple],
        vtype: Optional["underworld.VarType"] = None,
        degree: int = 1,
        continuous: bool = True,
        varsymbol: Union[str, list] = None,
    ):
        """
        The MeshVariable class generates a variable supported by a finite element mesh and the
        underlying sympy representation that makes it possible to construct expressions that
        depend on the values of the MeshVariable.

        To set / read nodal values, use the numpy interface via the 'data' property.

        Parameters
        ----------
        varname :
            A textual name for this variable.

        mesh :
            The supporting underworld mesh.
        num_components :
            The number of components this variable has.
            For example, scalars will have `num_components=1`,
            while a 2d vector would have `num_components=2`.
        vtype :
            Optional. The underworld variable type for this variable.
            If not defined it will be inferred from `num_components`
            if possible.
        degree :
            The polynomial degree for this variable.
        continuous:
            True for continuous element discretisation across element boundaries.
            False for discontinuous values across element boundaries.
        varsymbol :
            A symbolic form for printing etc (sympy / latex)
        """

        import re
        import math

        if varsymbol is None:
            varsymbol = varname

        if isinstance(varname, list):
            name = varname[0] + R" ... "
            symbol = varsymbol[0] + R"\cdots"
        else:
            name = varname
            symbol = varsymbol

        self._lvec = None
        self._gvec = None
        self._data = None

        self._is_accessed = False
        self._available = False

        self.name = name
        self.symbol = symbol
        self.clean_name = re.sub(r"[^a-zA-Z0-9_]", "", name)

        # ToDo: Suggest we deprecate this and require it to be set explicitly
        # The tensor types are hard to infer correctly

        if vtype == None:
            if isinstance(size, int) and size == 1:
                vtype = uw.VarType.SCALAR
            elif isinstance(size, int) and size == mesh.dim:
                vtype = uw.VarType.VECTOR
            elif isinstance(size, tuple):
                if size[0] == mesh.dim and size[1] == mesh.dim:
                    vtype = uw.VarType.TENSOR
                else:
                    vtype = uw.VarType.MATRIX
            else:
                raise ValueError(
                    "Unable to infer variable type from `num_components`. Please explicitly set the `vtype` parameter."
                )

        if not isinstance(vtype, uw.VarType):
            raise ValueError(
                "'vtype' must be an instance of 'Variable_Type', for example `underworld.VarType.SCALAR`."
            )

        self.vtype = vtype
        self.mesh = mesh
        self.shape = size
        self.degree = degree
        self.continuous = continuous

        options = PETSc.Options()
        name0 = "VAR"  # self.clean_name ## Filling up the options database
        options.setValue(f"{name0}_petscspace_degree", degree)
        options.setValue(f"{name0}_petscdualspace_lagrange_continuity", continuous)
        options.setValue(
            f"{name0}_petscdualspace_lagrange_node_endpoints", False
        )  # only active if discontinuous

        dim = self.mesh.dm.getDimension()

        # First create the petsc FE object of the
        # correct size / dimension to represent the
        # unknowns when used in computations (for tensors)
        # we will need to pack them correctly as well
        # (e.g. T.sym.reshape(1,len(T.sym))))
        # Symmetric tensors ... a bit more work again

        if vtype == uw.VarType.SCALAR:
            self.shape = (1, 1)
            self.num_components = 1
        elif vtype == uw.VarType.VECTOR:
            self.shape = (1, mesh.dim)
            self.num_components = mesh.dim
        elif vtype == uw.VarType.TENSOR:
            self.num_components = mesh.dim * mesh.dim
            self.shape = (mesh.dim, mesh.dim)
        elif vtype == uw.VarType.SYM_TENSOR:
            self.num_components = math.comb(mesh.dim + 1, 2)
            self.shape = (mesh.dim, mesh.dim)
        elif vtype == uw.VarType.MATRIX:
            self.num_components = self.shape[0] * self.shape[1]

        # self._data_ij = numpy.empty(self.shape, dtype=object)
        self._data_container = numpy.empty(self.shape, dtype=object)

        self.petsc_fe = PETSc.FE().createDefault(
            dim,
            self.num_components,
            self.mesh.isSimplex,
            self.mesh.qdegree,
            name0 + "_",
            PETSc.COMM_WORLD,
        )

        self.field_id = self.mesh.dm.getNumFields()
        self.mesh.dm.setField(self.field_id, self.petsc_fe)
        field, _ = self.mesh.dm.getField(self.field_id)
        field.setName(self.clean_name)

        # create associated sympy function
        from underworld3.function import UnderworldFunction

        if vtype == uw.VarType.SCALAR:
            self._sym = sympy.Matrix.zeros(1, 1)
            self._sym[0] = UnderworldFunction(
                self.symbol,
                self,
                vtype,
                0,
                0,
            )(*self.mesh.r)
            self._sym[0].mesh = self.mesh
            self._ijk = self._sym[0]

        elif vtype == uw.VarType.VECTOR:
            self._sym = sympy.Matrix.zeros(1, mesh.dim)
            for comp in range(mesh.dim):
                self._sym[0, comp] = UnderworldFunction(
                    self.symbol,
                    self,
                    vtype,
                    comp,
                    comp,
                )(*self.mesh.r)
                self._sym[0, comp].mesh = self.mesh

            self._ijk = sympy.vector.matrix_to_vector(self._sym, self.mesh.N)

        elif vtype == uw.VarType.TENSOR:
            self._sym = sympy.Matrix.zeros(mesh.dim, mesh.dim)

            # Matrix form (any number of components)
            for i in range(mesh.dim):
                for j in range(mesh.dim):
                    self._sym[i, j] = UnderworldFunction(
                        self.symbol,
                        self,
                        vtype,
                        (i, j),
                        self._data_layout(i, j),
                    )(*self.mesh.r)
                    self._sym[i, j].mesh = self.mesh

        elif vtype == uw.VarType.SYM_TENSOR:
            self._sym = sympy.Matrix.zeros(mesh.dim, mesh.dim)

            # Matrix form (any number of components)
            for i in range(mesh.dim):
                for j in range(0, mesh.dim):
                    if j >= i:
                        self._sym[i, j] = UnderworldFunction(
                            self.symbol,
                            self,
                            vtype,
                            (i, j),
                            self._data_layout(i, j),
                        )(*self.mesh.r)

                    else:
                        self._sym[i, j] = self._sym[j, i]

                    self._sym[i, j].mesh = self.mesh

        elif vtype == uw.VarType.MATRIX:
            self._sym = sympy.Matrix.zeros(self.shape[0], self.shape[1])

            # Matrix form (any number of components)
            for i in range(self.shape[0]):
                for j in range(self.shape[1]):
                    self._sym[i, j] = UnderworldFunction(
                        self.symbol,
                        self,
                        vtype,
                        (i, j),
                        self._data_layout(i, j),
                    )(*self.mesh.r)
                    self._sym[i, j].mesh = self.mesh
                    # n += 1

        # This allows us to define a __getitem__ method
        # to return a view for a given component when
        # the access manager is active

        from collections import namedtuple

        MeshVariable_ij = namedtuple("MeshVariable_ij", ["data", "sym"])

        for i in range(0, self.shape[0]):
            for j in range(0, self.shape[1]):
                self._data_container[i, j] = MeshVariable_ij(
                    data=f"MeshVariable[...].data is only available within mesh.access() context",
                    sym=self.sym[i, j],
                )

        super().__init__()

        self.mesh.vars[self.clean_name] = self
        self.mesh.dm.createDS()

        return

    def __getitem__(self, indices):
        if not isinstance(indices, tuple):
            if isinstance(indices, int) and self.shape[0] == 1:
                i = 0
                j = indices
            else:
                raise IndexError(
                    "MeshVariable[i,j] access requires one or two indices "
                )
        else:
            i, j = indices

        return self._data_container[i, j]

    # We should be careful - this is an INTERPOLATION
    # that is stable when used for EXTRAPOLATION but
    # not accurate.

    def rbf_interpolate(self, new_coords, verbose=False, nnn=None):
        # An inverse-distance mapping is quite robust here ... as long
        # as long we take care of the case where some nodes coincide (likely if used mesh2mesh)

        import numpy as np

        if nnn == None:
            if self.mesh.dim == 3:
                nnn = 4
            else:
                nnn = 3

        with self.mesh.access(self):
            D = self.data.copy()

        if verbose and uw.mpi.rank == 0:
            print("Building K-D tree", flush=True)

        mesh_kdt = uw.kdtree.KDTree(self.coords)
        mesh_kdt.build_index()
        values = mesh_kdt.rbf_interpolator_local(new_coords, D, nnn, verbose)
        del mesh_kdt

        return values

    @timing.routine_timer_decorator
    def save(
        self,
        filename: str,
        name: Optional[str] = None,
        index: Optional[int] = None,
    ):
        """
        Append variable data to the specified mesh hdf5
        data file. The file must already exist.

        Parameters
        ----------
        filename :
            The filename of the mesh checkpoint file. It
            must already exist.
        name :
            Textual name for dataset. In particular, this
            will be used for XDMF generation. If not
            provided, the variable name will be used.
        index :
            Not currently supported. An optional index which
            might correspond to the timestep (for example).
        """

        self._set_vec(available=False)

        viewer = PETSc.ViewerHDF5().create(filename, "a", comm=PETSc.COMM_WORLD)
        if index:
            raise RuntimeError("Recording `index` not currently supported")
            ## JM:To enable timestep recording, the following needs to be called.
            ## I'm unsure if the corresponding xdmf functionality is enabled via
            ## the PETSc xdmf script.
            # PetscViewerHDF5PushTimestepping(cviewer)
            # viewer.setTimestep(index)

        if name:
            oldname = self._gvec.getName()
            self._gvec.setName(name)
        viewer(self._gvec)
        if name:
            self._gvec.setName(oldname)

        lvec = self.mesh.dm.getCoordinates()

    # ToDo: rename to vertex_checkpoint (or similar)
    @timing.routine_timer_decorator
    def write(
        self,
        filename: str,
    ):
        """
        Write variable data to the specified mesh hdf5
        data file. The file will be over-written.

        Parameters
        ----------
        filename :
            The filename of the mesh checkpoint file
        """

        self._set_vec(available=False)

        # Variable coordinates - let's put those in the file to
        # make it a standalone "swarm"

        dmold = self.mesh.dm.getCoordinateDM()
        dmold.createDS()
        dmnew = dmold.clone()

        options = PETSc.Options()
        options["coordinterp_petscspace_degree"] = self.degree
        options["coordinterp_petscdualspace_lagrange_continuity"] = self.continuous
        options["coordinterp_petscdualspace_lagrange_node_endpoints"] = False

        dmfe = PETSc.FE().createDefault(
            self.mesh.dim,
            self.mesh.cdim,
            self.mesh.isSimplex,
            self.mesh.qdegree,
            "coordinterp_",
            PETSc.COMM_WORLD,
        )

        dmnew.setField(0, dmfe)
        dmnew.createDS()

        lvec = dmnew.getLocalVec()
        gvec = dmnew.getGlobalVec()

        lvec.array[...] = self.coords.reshape(-1)[...]
        dmnew.localToGlobal(lvec, gvec, addv=False)
        gvec.setName("coordinates")

        # Check that this is also synchronised
        # self.mesh.dm.localToGlobal(self._lvec, self._gvec, addv=False)

        viewer = PETSc.ViewerHDF5().create(filename, "w", comm=PETSc.COMM_WORLD)
        viewer(self._gvec)
        viewer(gvec)

        dmnew.restoreGlobalVec(gvec)
        dmnew.restoreLocalVec(lvec)

        uw.mpi.barrier()
        viewer.destroy()
        dmfe.destroy()

        return

    @timing.routine_timer_decorator
    def read_timestep(
        self,
        data_filename,
        data_name,
<<<<<<< HEAD
        index,
        outputPath="",
=======
        vertex_mesh_file=None,
        # vertex_field=False,
        vertex_field_degree=1,
>>>>>>> 4024754b
        verbose=False,
    ):
        """
        Read a mesh variable from an arbitrary vertex-based checkpoint file
        and reconstruct/interpolate the data field accordingly. The data sizes / meshes can be
        different and will be matched using a kd-tree / inverse-distance weighting
        to the new mesh.

        """

        # Fix this to match the write_timestep function

        # mesh.write_timestep( "test", meshUpdates=False, meshVars=[X], outputPath="", index=0)
        # swarm.write_timestep("test", "swarm", swarmVars=[var], outputPath="", index=0)

        output_base_name = os.path.join(outputPath, data_filename)
        data_file = output_base_name + f".mesh.{data_name}.{index:05}.h5"

        import h5py
        import numpy as np

        self._set_vec(available=False)

        ## Sub functions that are used to read / interpolate the mesh.
        def field_from_checkpoint(
            data_file=None,
            data_name=None,
        ):
            """Read the mesh data as a swarm-like value"""

            h5f = h5py.File(data_file)
            D = h5f["fields"][data_name][()]
<<<<<<< HEAD
            X = h5f["fields"]["coordinates"][()]
            h5f.close()
=======
            X = h5f["fields"]["X"][()]
            h5f.close()

            if len(D.shape) == 1:
                D = D.reshape(-1, 1)

            return X, D

        # def field_from_vertex_checkpoint(
        #     data_file=None,
        #     data_name=None,
        #     mesh_file=None,
        #     data_degree=1,
        # ):
        #     """Read the mesh data as a swarm-like value"""

        #     # data_field_name = data_name + f"_P{data_degree}"

        #     h5f = h5py.File(data_file)
        #     data_fields = h5f["vertex_fields"].keys()
        #     data_field_name = next(
        #         (field for field in data_fields if data_name in field), None
        #     )

        #     h5f = h5py.File(data_file)
        #     D = h5f["vertex_fields"][data_field_name][()]
        #     h5f.close()

        #     h5f = h5py.File(mesh_file)
        #     X = h5f["geometry"]["vertices"][()]
        #     h5f.close()
>>>>>>> 4024754b

        #     if len(D.shape) == 1:
        #         D = D.reshape(-1, 1)

        #     return X, D

        def map_to_vertex_values(X, D, nnn=4, verbose=False):
            # Map from "swarm" of points to nodal points
            # This is a permutation if we building on the checkpointed
            # mesh file

            mesh_kdt = uw.kdtree.KDTree(X)
            mesh_kdt.build_index()

            return mesh_kdt.rbf_interpolator_local(self.coords, D, nnn, verbose)

        def values_to_mesh_var(mesh_variable, Values):
            mesh = mesh_variable.mesh

            # This should be trivial but there may be problems if
            # the kdtree does not have enough neighbours to allocate
            # values for every point. We handle that here.

            with mesh.access(mesh_variable):
                mesh_variable.data[...] = Values[...]

            return

        # if not vertex_field:
        X, D = field_from_checkpoint(
            data_file,
            data_name,
<<<<<<< HEAD
        )
=======
             )
        # else:
        #     X, D = field_from_vertex_checkpoint(
        #         data_file,
        #         data_name,
        #         vertex_mesh_file,
        #         vertex_field_degree,
        #     )
>>>>>>> 4024754b

        remapped_D = map_to_vertex_values(X, D)

        # This is empty at the moment
        values_to_mesh_var(self, remapped_D)

        return

    @timing.routine_timer_decorator
    def load_from_h5_plex_vector(
        self,
        filename: str,
        data_name: Optional[str] = None,
    ):
        if data_name is None:
            data_name = self.clean_name

        with self.mesh.access(self):
            indexset, subdm = self.mesh.dm.createSubDM(self.field_id)

            old_name = self._gvec.getName()
            viewer = PETSc.ViewerHDF5().create(filename, "r", comm=PETSc.COMM_WORLD)

            self._gvec.setName(data_name)
            self._gvec.load(viewer)
            self._gvec.setName(old_name)

            subdm.globalToLocal(self._gvec, self._lvec, addv=False)

            viewer.destroy()

        return

    @property
    def fn(self) -> sympy.Basic:
        """
        The handle to the (i,j,k) spatial view of this variable if it exists (deprecated)
        """
        return self._ijk

    @property
    def ijk(self) -> sympy.Basic:
        """
        The handle to the (i,j,k) spatial view of this variable if it exists
        """
        return self._ijk

    @property
    def sym(self) -> sympy.Basic:
        """
        The handle to the sympy.Matrix view of this variable
        """
        return self._sym

    @property
    def sym_1d(self) -> sympy.Basic:
        """
        The handle to a flattened version of the sympy.Matrix view of this variable.
        Assume components are stored in the same order that sympy iterates entries in
        a matrix except for the symmetric tensor case where we store in a Voigt form
        """

        if self.vtype != uw.VarType.SYM_TENSOR:
            return self._sym.reshape(1, len(self._sym))
        else:
            if self.mesh.dim == 2:
                return sympy.Matrix(
                    [
                        self._sym[0, 0],
                        self._sym[1, 1],
                        self._sym[0, 1],
                    ]
                ).T
            else:
                return sympy.Matrix(
                    [
                        self._sym[0, 0],
                        self._sym[1, 1],
                        self._sym[2, 2],
                        self._sym[0, 1],
                        self._sym[0, 2],
                        self._sym[1, 2],
                    ]
                ).T

    def _data_layout(self, i, j=None):
        # mapping

        if self.vtype == uw.VarType.SCALAR:
            return 0
        if self.vtype == uw.VarType.VECTOR:
            if j is None:
                return i
            elif i == 0:
                return j
            else:
                raise IndexError(
                    f"Vectors have shape {self.mesh.dim} or {(1, self.mesh.dim)} "
                )
        if self.vtype == uw.VarType.TENSOR :
            if self.mesh.dim == 2:
                return ((0, 1), (2, 3))[i][j]
            else:
                return ((0, 1, 2), (3, 4, 5), (6, 7, 8))[i][j]

        if self.vtype == uw.VarType.SYM_TENSOR:
            if self.mesh.dim == 2:
                return ((0, 2), (2, 1))[i][j]
            else:
                return ((0, 3, 4), (3, 1, 5), (4, 5, 2))[i][j]
            
        if self.vtype == uw.VarType.MATRIX :
            return i + j * self.shape[0]


    def _set_vec(self, available):
        if self._lvec == None:
            indexset, subdm = self.mesh.dm.createSubDM(self.field_id)
            # subdm = uw.cython.petsc_discretisation.petsc_fe_create_sub_dm(self.mesh.dm, self.field_id)

            self._lvec = subdm.createLocalVector()
            self._lvec.zeroEntries()  # not sure if required, but to be sure.
            self._gvec = subdm.createGlobalVector()
            self._gvec.setName(self.clean_name)  # This is set for checkpointing.
            self._gvec.zeroEntries()

        self._available = available

    def __del__(self):
        if self._lvec:
            self._lvec.destroy()
        if self._gvec:
            self._gvec.destroy()

    @property
    def vec(self) -> PETSc.Vec:
        """
        The corresponding PETSc local vector for this variable.
        """
        if not self._available:
            raise RuntimeError(
                "Vector must be accessed via the mesh `access()` context manager."
            )
        return self._lvec

    @property
    def data(self) -> numpy.ndarray:
        """
        Numpy proxy array to underlying variable data.
        Note that the returned array is a proxy for all the *local* nodal
        data, and is provided as 1d list.

        For both read and write, this array can only be accessed via the
        mesh `access()` context manager.
        """
        if self._data is None:
            raise RuntimeError(
                "Data must be accessed via the mesh `access()` context manager."
            )
        return self._data

    ## ToDo: We should probably deprecate this in favour of using integrals

    def min(self) -> Union[float, tuple]:
        """
        The global variable minimum value.
        """
        if not self._lvec:
            raise RuntimeError("It doesn't appear that any data has been set.")

        if self.num_components == 1:
            return self._gvec.min()
        else:
            return tuple(
                [self._gvec.strideMin(i)[1] for i in range(self.num_components)]
            )

    def max(self) -> Union[float, tuple]:
        """
        The global variable maximum value.
        """
        if not self._lvec:
            raise RuntimeError("It doesn't appear that any data has been set.")

        if self.num_components == 1:
            return self._gvec.max()
        else:
            return tuple(
                [self._gvec.strideMax(i)[1] for i in range(self.num_components)]
            )

    def sum(self) -> Union[float, tuple]:
        """
        The global variable sum value.
        """
        if not self._lvec:
            raise RuntimeError("It doesn't appear that any data has been set.")

        if self.num_components == 1:
            return self._gvec.sum()
        else:
            cpts = []
            for i in range(0, self.num_components):
                cpts.append(self._gvec.strideSum(i))

            return tuple(cpts)

    def norm(self, norm_type) -> Union[float, tuple]:
        """
        The global variable norm value.

        norm_type: type of norm, one of
            - 0: NORM 1 ||v|| = sum_i | v_i |. ||A|| = max_j || v_*j ||
            - 1: NORM 2 ||v|| = sqrt(sum_i |v_i|^2) (vectors only)
            - 3: NORM INFINITY ||v|| = max_i |v_i|. ||A|| = max_i || v_i* ||, maximum row sum
        """
        if not self._lvec:
            raise RuntimeError("It doesn't appear that any data has been set.")

        if self.num_components > 1 and norm_type == 2:
            raise RuntimeError("Norm 2 is only available for vectors.")

        if self.num_components == 1:
            return self._gvec.norm(norm_type)
        else:
            return tuple(
                [
                    self._gvec.strideNorm(i, norm_type)
                    for i in range(self.num_components)
                ]
            )

    def mean(self) -> Union[float, tuple]:
        """
        The global variable mean value.
        """
        if not self._lvec:
            raise RuntimeError("It doesn't appear that any data has been set.")

        if self.num_components == 1:
            vecsize = self._gvec.getSize()
            return self._gvec.sum() / vecsize
        else:
            vecsize = self._gvec.getSize() / self.num_components
            return tuple(
                [self._gvec.strideSum(i) / vecsize for i in range(self.num_components)]
            )

    def stats(self):
        """
        The equivalent of mesh.stats but using the native coordinates for this variable
        Not set up for vector variables so we just skip that for now.

        Returns various norms on the mesh using the native mesh discretisation for this
        variable. It is a wrapper on the various _gvec stats routines for the variable.

          - size
          - mean
          - min
          - max
          - sum
          - L2 norm
          - rms
        """

        if self.num_components > 1:
            raise NotImplementedError(
                "stats not available for multi-component variables"
            )

        #       This uses a private work MeshVariable and the various norms defined there but
        #       could either be simplified to just use petsc vectors, or extended to
        #       compute integrals over the elements which is in line with uw1 and uw2

        from petsc4py.PETSc import NormType

        vsize = self._gvec.getSize()
        vmean = self.mean()
        vmax = self.max()[1]
        vmin = self.min()[1]
        vsum = self.sum()
        vnorm2 = self.norm(NormType.NORM_2)
        vrms = vnorm2 / numpy.sqrt(vsize)

        return vsize, vmean, vmin, vmax, vsum, vnorm2, vrms

    @property
    def coords(self) -> numpy.ndarray:
        """
        The array of variable vertex coordinates.
        """
        return self.mesh._get_coords_for_var(self)

    # vector calculus routines - the advantage of using these inbuilt routines is
    # that they are tied to the appropriate mesh definition.

    def divergence(self):
        try:
            return self.mesh.vector.divergence(self.sym)
        except:
            return None

    def gradient(self):
        try:
            return self.mesh.vector.gradient(self.sym)
        except:
            return None

    def curl(self):
        try:
            return self.mesh.vector.curl(self.sym)
        except:
            return None

    def jacobian(self):
        ## validate if this is a vector ?
        return self.mesh.vector.jacobian(self.sym)


## This is a temporary replacement for the PETSc xdmf generator
## Simplified to allow us to decide how we want to checkpoint


def checkpoint_xdmf(
    filename: str,
    meshUpdates: bool = True,
    meshVars: Optional[list] = [],
    swarmVars: Optional[list] = [],
    index: Optional[int] = 0,
):
    import h5py
    import os

    """Create xdmf file for checkpoints"""

    ## Identify the mesh file. Use the
    ## zeroth one if this option is turned off

    if not meshUpdates:
        mesh_filename = filename + ".mesh.00000.h5"
    else:
        mesh_filename = filename + f".mesh.{index:05}.h5"

    ## Obtain the mesh information

    h5 = h5py.File(mesh_filename, "r")
    if "viz" in h5 and "geometry" in h5["viz"]:
        geomPath = "viz/geometry"
        geom = h5["viz"]["geometry"]
    else:
        geomPath = "geometry"
        geom = h5["geometry"]

    if "viz" in h5 and "topology" in h5["viz"]:
        topoPath = "viz/topology"
        topo = h5["viz"]["topology"]
    else:
        topoPath = "topology"
        topo = h5["topology"]

    vertices = geom["vertices"]
    numVertices = vertices.shape[0]
    spaceDim = vertices.shape[1]
    cells = topo["cells"]
    numCells = cells.shape[0]
    numCorners = cells.shape[1]
    cellDim = topo["cells"].attrs["cell_dim"]

    h5.close()

    # We only use a subset of the possible cell types
    if spaceDim == 2:
        if numCorners == 3:
            topology_type = "Triangle"
        else:
            topology_type = "Quadrilateral"
        geomType = "XY"
    else:
        if numCorners == 4:
            topology_type = "Tetrahedron"
        else:
            topology_type = "Hexahedron"
        geomType = "XYZ"

    ## Create the header

    header = f"""<?xml version="1.0" ?>
<!DOCTYPE Xdmf SYSTEM "Xdmf.dtd" [
<!ENTITY MeshData "{os.path.basename(mesh_filename)}">
"""
    for var in meshVars:
        var_filename = filename + f".mesh.{var.clean_name}.{index:05}.h5"
        header += f"""
<!ENTITY {var.clean_name}_Data "{os.path.basename(var_filename)}">"""

    for var in swarmVars:
        var_filename = filename + f".proxy.{var.clean_name}.{index:05}.h5"
        header += f"""
<!ENTITY {var.clean_name}_Data "{os.path.basename(var_filename)}">"""

    header += """
]>"""

    xdmf_start = f"""
<Xdmf>
  <Domain Name="domain">
    <DataItem Name="cells"
              ItemType="Uniform"
              Format="HDF"
              NumberType="Float" Precision="8"
              Dimensions="{numCells} {numCorners}">
      &MeshData;:/{topoPath}/cells
    </DataItem>
    <DataItem Name="vertices"
              Format="HDF"
              Dimensions="{numVertices} {spaceDim}">
      &MeshData;:/{geomPath}/vertices
    </DataItem>
    <!-- ============================================================ -->
      <Grid Name="domain" GridType="Uniform">
        <Topology
           TopologyType="{topology_type}"
           NumberOfElements="{numCells}">
          <DataItem Reference="XML">
            /Xdmf/Domain/DataItem[@Name="cells"]
          </DataItem>
        </Topology>
        <Geometry GeometryType="{geomType}">
          <DataItem Reference="XML">
            /Xdmf/Domain/DataItem[@Name="vertices"]
          </DataItem>
        </Geometry>
"""

    ## The mesh Var attributes

    attributes = ""
    for var in meshVars:
        var_filename = filename + f"mesh.{var.clean_name}.{index:05}.h5"
        if var.num_components == 1:
            variable_type = "Scalar"
        else:
            variable_type = "Vector"
        # We should add a tensor type here ...

        var_attribute = f"""
        <Attribute
           Name="{var.clean_name}"
           Type="{variable_type}"
           Center="Node">
          <DataItem ItemType="HyperSlab"
        	    Dimensions="1 {numVertices} {var.num_components}"
        	    Type="HyperSlab">
            <DataItem
               Dimensions="3 3"
               Format="XML">
              0 0 0
              1 1 1
              1 {numVertices} {var.num_components}
            </DataItem>
            <DataItem
               DataType="Float" Precision="8"
               Dimensions="1 {numVertices} {var.num_components}"
               Format="HDF">
              &{var.clean_name+"_Data"};:/vertex_fields/{var.clean_name+"_P"+str(var.degree)}
            </DataItem>
          </DataItem>
        </Attribute>
    """
        attributes += var_attribute

    for var in swarmVars:
        var_filename = filename + f".proxy.{var.clean_name}.{index:05}.h5"
        if var.num_components == 1:
            variable_type = "Scalar"
        else:
            variable_type = "Vector"
        # We should add a tensor type here ...

        var_attribute = f"""
        <Attribute
           Name="{var.clean_name}"
           Type="{variable_type}"
           Center="Node">
          <DataItem ItemType="HyperSlab"
        	    Dimensions="1 {numVertices} {var.num_components}"
        	    Type="HyperSlab">
            <DataItem
               Dimensions="3 3"
               Format="XML">
              0 0 0
              1 1 1
              1 {numVertices} {var.num_components}
            </DataItem>
            <DataItem
               DataType="Float" Precision="8"
               Dimensions="1 {numVertices} {var.num_components}"
               Format="HDF">
              &{var.clean_name+"_Data"};:/vertex_fields/{var.clean_name+"_P"+str(var._meshVar.degree)}
            </DataItem>
          </DataItem>
        </Attribute>
    """
        attributes += var_attribute

    xdmf_end = f"""
    </Grid>
  </Domain>
</Xdmf>
    """

    xdmf_filename = filename + f".mesh.{index:05}.xdmf"
    with open(xdmf_filename, "w") as fp:
        fp.write(header)
        fp.write(xdmf_start)
        fp.write(attributes)
        fp.write(xdmf_end)

    return


def meshVariable_lookup_by_symbol(mesh, sympy_object):
    """Given a sympy object, scan the mesh variables in `mesh` to find the
    location (meshvariable, component in the data array) corresponding to the symbol
    or return None if not found
    """

    for meshvar in mesh.vars.values():
        for comp, subvar in enumerate(meshvar.sym_1d):
            if subvar == sympy_object:
                return meshvar, comp

    return None<|MERGE_RESOLUTION|>--- conflicted
+++ resolved
@@ -1661,14 +1661,8 @@
         self,
         data_filename,
         data_name,
-<<<<<<< HEAD
         index,
         outputPath="",
-=======
-        vertex_mesh_file=None,
-        # vertex_field=False,
-        vertex_field_degree=1,
->>>>>>> 4024754b
         verbose=False,
     ):
         """
@@ -1701,42 +1695,8 @@
 
             h5f = h5py.File(data_file)
             D = h5f["fields"][data_name][()]
-<<<<<<< HEAD
             X = h5f["fields"]["coordinates"][()]
             h5f.close()
-=======
-            X = h5f["fields"]["X"][()]
-            h5f.close()
-
-            if len(D.shape) == 1:
-                D = D.reshape(-1, 1)
-
-            return X, D
-
-        # def field_from_vertex_checkpoint(
-        #     data_file=None,
-        #     data_name=None,
-        #     mesh_file=None,
-        #     data_degree=1,
-        # ):
-        #     """Read the mesh data as a swarm-like value"""
-
-        #     # data_field_name = data_name + f"_P{data_degree}"
-
-        #     h5f = h5py.File(data_file)
-        #     data_fields = h5f["vertex_fields"].keys()
-        #     data_field_name = next(
-        #         (field for field in data_fields if data_name in field), None
-        #     )
-
-        #     h5f = h5py.File(data_file)
-        #     D = h5f["vertex_fields"][data_field_name][()]
-        #     h5f.close()
-
-        #     h5f = h5py.File(mesh_file)
-        #     X = h5f["geometry"]["vertices"][()]
-        #     h5f.close()
->>>>>>> 4024754b
 
         #     if len(D.shape) == 1:
         #         D = D.reshape(-1, 1)
@@ -1769,18 +1729,8 @@
         X, D = field_from_checkpoint(
             data_file,
             data_name,
-<<<<<<< HEAD
         )
-=======
-             )
-        # else:
-        #     X, D = field_from_vertex_checkpoint(
-        #         data_file,
-        #         data_name,
-        #         vertex_mesh_file,
-        #         vertex_field_degree,
-        #     )
->>>>>>> 4024754b
+
 
         remapped_D = map_to_vertex_values(X, D)
 
